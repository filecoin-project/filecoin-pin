import * as synapseSdk from '@filoz/synapse-sdk'
import { CID } from 'multiformats/cid'
import type { Logger } from 'pino'
import { afterEach, beforeEach, describe, expect, it, vi } from 'vitest'
import { createConfig } from '../../config.js'
import {
  getSynapseService,
  resetSynapseService,
  type SynapseSetupConfig,
  setupSynapse,
} from '../../core/synapse/index.js'
import { uploadToSynapse } from '../../core/upload/index.js'
import { createLogger } from '../../logger.js'

// Mock the Synapse SDK - vi.mock requires async import for ES modules
vi.mock('@filoz/synapse-sdk', async () => await import('../mocks/synapse-sdk.js'))

// Test CID for upload tests
const TEST_CID = CID.parse('bafkreia5fn4rmshmb7cl7fufkpcw733b5anhuhydtqstnglpkzosqln5kq')

describe('synapse-service', () => {
  let config: SynapseSetupConfig
<<<<<<< HEAD
  let logger: ReturnType<typeof createLogger>
=======
  let logger: Logger
>>>>>>> aaaa1696

  beforeEach(() => {
    // Create test config with Synapse enabled
    config = {
      ...createConfig(),
      privateKey: '0x0000000000000000000000000000000000000000000000000000000000000001', // Fake test key
      rpcUrl: 'wss://wss.calibration.node.glif.io/apigw/lotus/rpc/v1',
    }
    logger = createLogger(config)

    // Reset the service instances
    resetSynapseService()
    vi.clearAllMocks()
  })

  afterEach(() => {
    vi.clearAllMocks()
  })

  describe('setupSynapse', () => {
    it('should throw error when private key is not configured', async () => {
      // @ts-expect-error - private key is required
      config.privateKey = undefined

      await expect(setupSynapse(config, logger)).rejects.toThrow('PRIVATE_KEY environment variable is required')
    })

    it('should initialize Synapse when private key is configured', async () => {
      const result = await setupSynapse(config, logger)

      expect(result).not.toBeNull()
      expect(result?.synapse).toBeDefined()
      expect(result?.storage).toBeDefined()
    })

    it('should log initialization events', async () => {
      const infoSpy = vi.spyOn(logger, 'info')

      await setupSynapse(config, logger)

      // Check that initialization logs were called
      expect(infoSpy).toHaveBeenCalledWith(
        expect.objectContaining({
          hasPrivateKey: true,
          rpcUrl: config.rpcUrl,
        }),
        'Initializing Synapse'
      )

      expect(infoSpy).toHaveBeenCalledWith(
        expect.objectContaining({ event: 'synapse.init' }),
        'Initializing Synapse SDK'
      )
    })

    it('should call provider selection callback', async () => {
      const callbacks: any[] = []
      const originalCreate = synapseSdk.Synapse.create

      // Capture callbacks
      vi.mocked(originalCreate).mockImplementationOnce(async (options) => {
        const synapse = await originalCreate(options)
        const originalCreateContext = synapse.storage.createContext.bind(synapse.storage)

        synapse.storage.createContext = async (opts: any) => {
          if (opts?.callbacks?.onProviderSelected != null) {
            callbacks.push(opts.callbacks.onProviderSelected)
          }
          return await originalCreateContext(opts)
        }

        return synapse
      })

      await setupSynapse(config, logger)

      expect(callbacks.length).toBeGreaterThan(0)
    })
  })

  describe('getSynapseService', () => {
    it('should return null when not initialized', () => {
      // Ensure service is reset
      resetSynapseService()

      const result = getSynapseService()
      expect(result).toBeNull()
    })

    it('should return service after initialization', async () => {
      await setupSynapse(config, logger)

      const result = getSynapseService()
      expect(result).not.toBeNull()
      expect(result?.synapse).toBeDefined()
      expect(result?.storage).toBeDefined()
    })
  })

  describe('uploadToSynapse', () => {
    let service: any

    beforeEach(async () => {
      service = await setupSynapse(config, logger)
    })

    it('should upload data successfully', async () => {
      const data = new Uint8Array([1, 2, 3])
      const contextId = 'pin-123'

      const result = await uploadToSynapse(service, data, TEST_CID, logger, { contextId })

      expect(result).toHaveProperty('pieceCid')
      expect(result).toHaveProperty('pieceId')
      expect(result).toHaveProperty('dataSetId')
      expect(result.pieceCid).toMatch(/^bafkzcib/)
      expect(result.dataSetId).toBe('123')
    })

    it('should log upload events', async () => {
      const infoSpy = vi.spyOn(logger, 'info')
      const data = new Uint8Array([1, 2, 3])
      const contextId = 'pin-456'

      await uploadToSynapse(service, data, TEST_CID, logger, { contextId })

      expect(infoSpy).toHaveBeenCalledWith(
        expect.objectContaining({
          event: 'synapse.upload.piece_uploaded',
          contextId,
        }),
        'Upload to PDP server complete'
      )

      expect(infoSpy).toHaveBeenCalledWith(
        expect.objectContaining({
          event: 'synapse.upload.success',
          contextId,
        }),
        'Successfully uploaded to Filecoin with Synapse'
      )
    })

    it('should call upload callbacks', async () => {
      let uploadCompleteCallbackCalled = false
      let pieceAddedCallbackCalled = false

      const data = new Uint8Array([1, 2, 3])
      await uploadToSynapse(service, data, TEST_CID, logger, {
        contextId: 'pin-789',
        callbacks: {
          onUploadComplete: () => {
            uploadCompleteCallbackCalled = true
          },
          onPieceAdded: () => {
            pieceAddedCallbackCalled = true
          },
        },
      })

      expect(uploadCompleteCallbackCalled).toBe(true)
      expect(pieceAddedCallbackCalled).toBe(true)
    })
  })

  describe('Provider Information', () => {
    it('should capture provider info during initialization', async () => {
      const mockConfig: SynapseSetupConfig = {
        privateKey: 'test-private-key',
        rpcUrl: 'wss://wss.calibration.node.glif.io/apigw/lotus/rpc/v1',
        port: 3000,
        host: '127.0.0.1',
        databasePath: ':memory:',
        carStoragePath: './cars',
        logLevel: 'info',
      }

      const service = await setupSynapse(mockConfig, logger)

      // Check that provider info was captured
      expect(service.providerInfo).toBeDefined()
      expect(service.providerInfo?.id).toBe(1)
      expect(service.providerInfo?.name).toBe('Mock Provider')
      expect(service.providerInfo?.products?.PDP?.data?.serviceURL).toBe('http://localhost:8888/pdp')
    })

    it('should include provider info in upload result', async () => {
      // Ensure synapse is initialized with provider info
      const mockConfig: SynapseSetupConfig = {
        privateKey: 'test-private-key',
        rpcUrl: 'wss://wss.calibration.node.glif.io/apigw/lotus/rpc/v1',
        port: 3000,
        host: '127.0.0.1',
        databasePath: ':memory:',
        carStoragePath: './cars',
        logLevel: 'info',
      }

      const service = await setupSynapse(mockConfig, logger)

      // Now test the upload with synapse-upload.ts
      const data = new Uint8Array([1, 2, 3])
      const result = await uploadToSynapse(service, data, TEST_CID, logger, {
        contextId: 'test-upload',
      })

      // Verify provider info is included in result
      expect(result.providerInfo).toBeDefined()
      expect(result.providerInfo?.id).toBe(1)
      expect(result.providerInfo?.name).toBe('Mock Provider')
      expect(result.providerInfo?.products?.PDP?.data?.serviceURL).toBe('http://localhost:8888/pdp')
    })

    it('should always include provider info', async () => {
      // Initialize with provider info
      const mockConfig: SynapseSetupConfig = {
        privateKey: 'test-private-key',
        rpcUrl: 'wss://wss.calibration.node.glif.io/apigw/lotus/rpc/v1',
        port: 3000,
        host: '127.0.0.1',
        databasePath: ':memory:',
        carStoragePath: './cars',
        logLevel: 'info',
      }

      const service = await setupSynapse(mockConfig, logger)

      const data = new Uint8Array([1, 2, 3])
      const result = await uploadToSynapse(service, data, TEST_CID, logger, {
        contextId: 'test-upload',
      })

      // Verify upload includes provider info
      expect(result.pieceCid).toBeDefined()
      expect(result.providerInfo).toBeDefined()
      expect(result.providerInfo.id).toBe(1)
      expect(result.providerInfo.name).toBe('Mock Provider')
    })

    it('should handle provider without serviceURL gracefully', async () => {
      const mockConfig: SynapseSetupConfig = {
        privateKey: 'test-private-key',
        rpcUrl: 'wss://wss.calibration.node.glif.io/apigw/lotus/rpc/v1',
        port: 3000,
        host: '127.0.0.1',
        databasePath: ':memory:',
        carStoragePath: './cars',
        logLevel: 'info',
      }

      const service = await setupSynapse(mockConfig, logger)

      // Modify provider info to not have serviceURL
      if (service.providerInfo) {
        ;(service.providerInfo as any).products = {
          PDP: {
            data: {
              // No serviceURL
            },
          },
        }
      }

      const data = new Uint8Array([1, 2, 3])
      const result = await uploadToSynapse(service, data, TEST_CID, logger, {
        contextId: 'test-upload',
      })

      // Verify upload works with provider info (serviceURL is empty)
      expect(result.pieceCid).toBeDefined()
      expect(result.providerInfo).toBeDefined()
      expect(result.providerInfo.products?.PDP?.data?.serviceURL).toBeUndefined()
    })
  })
})<|MERGE_RESOLUTION|>--- conflicted
+++ resolved
@@ -20,11 +20,7 @@
 
 describe('synapse-service', () => {
   let config: SynapseSetupConfig
-<<<<<<< HEAD
-  let logger: ReturnType<typeof createLogger>
-=======
   let logger: Logger
->>>>>>> aaaa1696
 
   beforeEach(() => {
     // Create test config with Synapse enabled
