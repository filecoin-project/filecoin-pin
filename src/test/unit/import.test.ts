--- conflicted
+++ resolved
@@ -36,13 +36,8 @@
   checkAllowances: vi.fn().mockResolvedValue({
     needsUpdate: false,
     currentAllowances: {
-<<<<<<< HEAD
-      rateAllowance: 115792089237316195423570985008687907853269984665640564039457584007913129639935n,
-      lockupAllowance: 115792089237316195423570985008687907853269984665640564039457584007913129639935n,
-=======
       rateAllowance: BigInt('0xffffffffffffffff'), // 2^64 - 1 (max)
       lockupAllowance: BigInt('0xffffffffffffffff'), // 2^64 - 1 (max)
->>>>>>> 1064d78b
       rateUsed: 0n,
       lockupUsed: 0n,
     },
@@ -50,13 +45,8 @@
   setMaxAllowances: vi.fn().mockResolvedValue({
     transactionHash: '0x123...',
     currentAllowances: {
-<<<<<<< HEAD
-      rateAllowance: 115792089237316195423570985008687907853269984665640564039457584007913129639935n,
-      lockupAllowance: 115792089237316195423570985008687907853269984665640564039457584007913129639935n,
-=======
       rateAllowance: BigInt('0xffffffffffffffff'), // 2^64 - 1 (max)
       lockupAllowance: BigInt('0xffffffffffffffff'), // 2^64 - 1 (max)
->>>>>>> 1064d78b
       rateUsed: 0n,
       lockupUsed: 0n,
     },
@@ -64,13 +54,8 @@
   checkAndSetAllowances: vi.fn().mockResolvedValue({
     updated: false,
     currentAllowances: {
-<<<<<<< HEAD
-      rateAllowance: 115792089237316195423570985008687907853269984665640564039457584007913129639935n,
-      lockupAllowance: 115792089237316195423570985008687907853269984665640564039457584007913129639935n,
-=======
       rateAllowance: BigInt('0xffffffffffffffff'), // 2^64 - 1 (max)
       lockupAllowance: BigInt('0xffffffffffffffff'), // 2^64 - 1 (max)
->>>>>>> 1064d78b
       rateUsed: 0n,
       lockupUsed: 0n,
     },
