/**
 * Synapse SDK Payment Operations
 *
 * This module demonstrates comprehensive payment operations using the Synapse SDK,
 * providing patterns for interacting with the Filecoin Onchain Cloud payment
 * system (Filecoin Pay).
 *
 * Key concepts demonstrated:
 * - Native FIL balance checking for gas fees
 * - ERC20 token (USDFC) balance management
 * - Two-step deposit process (approve + deposit)
 * - Service approval configuration for storage operators
 * - Storage capacity calculations from pricing
 *
 * @module synapse/payments
 */

import { SIZE_CONSTANTS, type Synapse, TIME_CONSTANTS, TOKENS } from '@filoz/synapse-sdk'
import { ethers } from 'ethers'

// Constants
export const USDFC_DECIMALS = 18
const MIN_FIL_FOR_GAS = ethers.parseEther('0.1') // Minimum FIL padding for gas
const DEFAULT_LOCKUP_DAYS = 10 // WarmStorage requires 10 days lockup

// Maximum allowances for trusted WarmStorage service
// Using MaxUint256 which MetaMask displays as "Unlimited"
const MAX_RATE_ALLOWANCE = ethers.MaxUint256
const MAX_LOCKUP_ALLOWANCE = ethers.MaxUint256

<<<<<<< HEAD
=======
// Standard buffer configuration (10%) used across deposit/lockup calculations
const BUFFER_NUMERATOR = 11n
const BUFFER_DENOMINATOR = 10n

// Helper to apply a buffer on top of a base amount
function withBuffer(amount: bigint): bigint {
  return (amount * BUFFER_NUMERATOR) / BUFFER_DENOMINATOR
}

// Helper to remove the buffer (inverse of withBuffer)
function withoutBuffer(amount: bigint): bigint {
  return (amount * BUFFER_DENOMINATOR) / BUFFER_NUMERATOR
}

>>>>>>> 1064d78b
/**
 * Maximum precision scale used when converting small TiB (as a float) to integer(BigInt) math
 */
export const STORAGE_SCALE_MAX = 10_000_000
const STORAGE_SCALE_MAX_BI = BigInt(STORAGE_SCALE_MAX)

/**
 * Compute adaptive integer scaling for a TiB value so that
 * Math.floor(storageTiB * scale) stays within Number.MAX_SAFE_INTEGER.
 * This allows us to handle numbers as small as 1/10_000_000 TiB and as large as Number.MAX_SAFE_INTEGER TiB (> 1 YiB)
 */
export function getStorageScale(storageTiB: number): number {
  if (storageTiB <= 0) return 1
  const maxScaleBySafe = Math.floor(Number.MAX_SAFE_INTEGER / storageTiB)
  return Math.max(1, Math.min(STORAGE_SCALE_MAX, maxScaleBySafe))
}

/**
 * Service approval status from the Payments contract
 */
export interface ServiceApprovalStatus {
  rateAllowance: bigint
  lockupAllowance: bigint
  lockupUsed: bigint
  maxLockupPeriod?: bigint
  rateUsed?: bigint
}

/**
 * Complete payment status including balances and approvals
 */
export interface PaymentStatus {
  network: string
  address: string
  filBalance: bigint
  usdfcBalance: bigint
  depositedAmount: bigint
  currentAllowances: ServiceApprovalStatus
}

/**
 * Storage allowance calculations
 */
export interface StorageAllowances {
  rateAllowance: bigint
  lockupAllowance: bigint
  storageCapacityTiB: number
}

/**
 * Check FIL balance for gas fees
 *
 * Example usage:
 * ```typescript
 * const synapse = await Synapse.create({ privateKey, rpcURL })
 * const filStatus = await checkFILBalance(synapse)
 *
 * if (filStatus.balance === 0n) {
 *   console.log('Account does not exist on-chain or has no FIL')
 * } else if (!filStatus.hasSufficientGas) {
 *   console.log('Insufficient FIL for gas fees')
 * }
 * ```
 *
 * @param synapse - Initialized Synapse instance
 * @returns Balance information and network type
 */
export async function checkFILBalance(synapse: Synapse): Promise<{
  balance: bigint
  isCalibnet: boolean
  hasSufficientGas: boolean
}> {
  const network = synapse.getNetwork()
  const isCalibnet = network === 'calibration'

  try {
    const provider = synapse.getProvider()
    const signer = synapse.getSigner()
    const address = await signer.getAddress()

    // Get native token balance
    const balance = await provider.getBalance(address)

    // Check if balance is sufficient for gas
    const hasSufficientGas = balance >= MIN_FIL_FOR_GAS

    return {
      balance,
      isCalibnet,
      hasSufficientGas,
    }
  } catch (_error) {
    // Account doesn't exist or network error
    return {
      balance: 0n,
      isCalibnet,
      hasSufficientGas: false,
    }
  }
}

/**
 * Check USDFC token balance in wallet
 *
 * Example usage:
 * ```typescript
 * const synapse = await Synapse.create({ privateKey, rpcURL })
 * const usdfcBalance = await checkUSDFCBalance(synapse)
 *
 * if (usdfcBalance === 0n) {
 *   console.log('No USDFC tokens found')
 * } else {
 *   const formatted = ethers.formatUnits(usdfcBalance, USDFC_DECIMALS)
 *   console.log(`USDFC Balance: ${formatted}`)
 * }
 * ```
 *
 * @param synapse - Initialized Synapse instance
 * @returns USDFC balance in wei (0 if account doesn't exist or has no balance)
 */
export async function checkUSDFCBalance(synapse: Synapse): Promise<bigint> {
  try {
    // Get wallet balance (not deposited balance)
    const balance = await synapse.payments.walletBalance(TOKENS.USDFC)
    return balance
  } catch (_error) {
    // Account doesn't exist, has no FIL for gas, or contract call failed
    // Treat as having 0 USDFC
    return 0n
  }
}

/**
 * Get deposited USDFC balance in Payments contract
 *
 * This is different from wallet balance - it's the amount
 * already deposited and available for payment rails.
 *
 * @param synapse - Initialized Synapse instance
 * @returns Deposited USDFC balance in its smallest unit
 */
export async function getDepositedBalance(synapse: Synapse): Promise<bigint> {
  const depositedAmount = await synapse.payments.balance(TOKENS.USDFC)
  return depositedAmount
}

/**
 * Get current payment status including all balances and approvals
 *
 * Example usage:
 * ```typescript
 * const status = await getPaymentStatus(synapse)
 * console.log(`Address: ${status.address}`)
 * console.log(`FIL Balance: ${ethers.formatEther(status.filBalance)}`)
 * console.log(`USDFC Balance: ${ethers.formatUnits(status.usdfcBalance, 18)}`)
 * console.log(`Deposited: ${ethers.formatUnits(status.depositedAmount, 18)}`)
 * ```
 *
 * @param synapse - Initialized Synapse instance
 * @returns Complete payment status
 */
export async function getPaymentStatus(synapse: Synapse): Promise<PaymentStatus> {
  const signer = synapse.getSigner()
  const network = synapse.getNetwork()
  const warmStorageAddress = synapse.getWarmStorageAddress()

  // Run all async operations in parallel for efficiency
  const [address, filStatus, usdfcBalance, depositedAmount, currentAllowances] = await Promise.all([
    signer.getAddress(),
    checkFILBalance(synapse),
    checkUSDFCBalance(synapse),
    getDepositedBalance(synapse),
    synapse.payments.serviceApproval(warmStorageAddress, TOKENS.USDFC),
  ])

  return {
    network,
    address,
    filBalance: filStatus.balance,
    usdfcBalance,
    depositedAmount,
    currentAllowances,
  }
}

/**
 * Deposit USDFC into the Payments contract
 *
 * This demonstrates the two-step process required for depositing ERC20 tokens:
 * 1. Approve the Payments contract to spend USDFC (standard ERC20 approval)
 * 2. Call deposit to move funds into the Payments contract
 *
 * Example usage:
 * ```typescript
 * const amountToDeposit = ethers.parseUnits('100', 18) // 100 USDFC
 * const { approvalTx, depositTx } = await depositUSDFC(synapse, amountToDeposit)
 * console.log(`Deposit transaction: ${depositTx}`)
 * ```
 *
 * @param synapse - Initialized Synapse instance
 * @param amount - Amount to deposit in USDFC (with decimals)
 * @returns Transaction hashes for approval and deposit
 */
export async function depositUSDFC(
  synapse: Synapse,
  amount: bigint
): Promise<{
  approvalTx?: string
  depositTx: string
}> {
  const paymentsAddress = synapse.getPaymentsAddress()

  // Step 1: Check current allowance
  const currentAllowance = await synapse.payments.allowance(paymentsAddress, TOKENS.USDFC)

  let approvalTx: string | undefined

  // Step 2: Approve if needed (skip if already approved)
  if (currentAllowance < amount) {
    const approveTx = await synapse.payments.approve(paymentsAddress, amount, TOKENS.USDFC)
    await approveTx.wait()
    approvalTx = approveTx.hash
  }

  // Step 3: Make the deposit
  const depositTransaction = await synapse.payments.deposit(amount, TOKENS.USDFC)
  await depositTransaction.wait()

  const result: { approvalTx?: string; depositTx: string } = {
    depositTx: depositTransaction.hash,
  }

  if (approvalTx) {
    result.approvalTx = approvalTx
  }

  return result
}

/**
 * Set service approvals for WarmStorage operator
 *
 * This authorizes the WarmStorage contract to create payment rails on behalf
 * of the user. The approval consists of three parameters:
 * - Rate allowance: Maximum payment rate per epoch (30 seconds)
 * - Lockup allowance: Maximum funds that can be locked at once
 * - Max lockup period: How far in advance funds can be locked (in epochs)
 *
 * Example usage:
 * ```typescript
 * // Allow up to 10 USDFC per epoch rate, 1000 USDFC total lockup
 * const rate = ethers.parseUnits('10', 18)
 * const lockup = ethers.parseUnits('1000', 18)
 * const txHash = await setServiceApprovals(synapse, rate, lockup)
 * console.log(`Approval transaction: ${txHash}`)
 * ```
 *
 * @param synapse - Initialized Synapse instance
 * @param rateAllowance - Maximum rate per epoch in USDFC
 * @param lockupAllowance - Maximum lockup amount in USDFC
 * @returns Transaction hash
 */
export async function setServiceApprovals(
  synapse: Synapse,
  rateAllowance: bigint,
  lockupAllowance: bigint
): Promise<string> {
  const warmStorageAddress = synapse.getWarmStorageAddress()

  // Max lockup period is always 10 days worth of epochs for WarmStorage
  const maxLockupPeriod = BigInt(DEFAULT_LOCKUP_DAYS) * TIME_CONSTANTS.EPOCHS_PER_DAY

  // Set the service approval
  const tx = await synapse.payments.approveService(
    warmStorageAddress,
    rateAllowance,
    lockupAllowance,
    maxLockupPeriod,
    TOKENS.USDFC
  )

  await tx.wait()
  return tx.hash
}

/**
 * Check if WarmStorage allowances are at maximum
 *
 * This function checks whether the current allowances for WarmStorage
 * are already set to maximum values (effectively infinite).
 *
 * @param synapse - Initialized Synapse instance
 * @returns Current allowances and whether they need updating
 */
export async function checkAllowances(synapse: Synapse): Promise<{
  needsUpdate: boolean
  currentAllowances: ServiceApprovalStatus
}> {
  const warmStorageAddress = synapse.getWarmStorageAddress()

  // Get current allowances
  const currentAllowances = await synapse.payments.serviceApproval(warmStorageAddress, TOKENS.USDFC)

  // Check if we need to update (not at max)
  const needsUpdate =
    currentAllowances.rateAllowance < MAX_RATE_ALLOWANCE || currentAllowances.lockupAllowance < MAX_LOCKUP_ALLOWANCE

  return {
    needsUpdate,
    currentAllowances,
  }
}

/**
 * Set WarmStorage allowances to maximum
 *
 * This function sets the allowances for WarmStorage to maximum values,
 * effectively treating it as a fully trusted service.
 *
 * @param synapse - Initialized Synapse instance
 * @returns Transaction hash and updated allowances
 */
export async function setMaxAllowances(synapse: Synapse): Promise<{
  transactionHash: string
  currentAllowances: ServiceApprovalStatus
}> {
  const warmStorageAddress = synapse.getWarmStorageAddress()

  // Set to maximum allowances
  const txHash = await setServiceApprovals(synapse, MAX_RATE_ALLOWANCE, MAX_LOCKUP_ALLOWANCE)

  // Return updated allowances
  const updatedAllowances = await synapse.payments.serviceApproval(warmStorageAddress, TOKENS.USDFC)

  return {
    transactionHash: txHash,
    currentAllowances: updatedAllowances,
  }
}

/**
 * Check and automatically set WarmStorage allowances to maximum if needed
 *
 * This function treats WarmStorage as a fully trusted service and ensures
 * that rate and lockup allowances are always set to maximum values.
 * This simplifies the user experience by removing the need to understand
 * and configure complex allowance settings by assuming that WarmStorage
 * can be fully trusted to manage payments on the user's behalf.
 *
 * The function will:
 * 1. Check current allowances for WarmStorage
 * 2. If either is not at maximum, update them to MAX_UINT256
 * 3. Return information about what was done
 *
 * Example usage:
 * ```typescript
 * // Call before any operation that requires payments
 * const result = await checkAndSetAllowances(synapse)
 * if (result.updated) {
 *   console.log(`Allowances updated: ${result.transactionHash}`)
 * }
 * ```
 *
 * @param synapse - Initialized Synapse instance
 * @returns Result indicating if allowances were updated and transaction hash if applicable
 */
export async function checkAndSetAllowances(synapse: Synapse): Promise<{
  updated: boolean
  transactionHash?: string
  currentAllowances: ServiceApprovalStatus
}> {
  const checkResult = await checkAllowances(synapse)

  if (checkResult.needsUpdate) {
    const setResult = await setMaxAllowances(synapse)
    return {
      updated: true,
      transactionHash: setResult.transactionHash,
      currentAllowances: setResult.currentAllowances,
    }
  }

  return {
    updated: false,
    currentAllowances: checkResult.currentAllowances,
  }
}

/**
 * Calculate storage allowances from TiB per month
 *
 * This utility converts human-friendly storage units (TiB/month) into the
 * epoch-based rates required by the payment system. It uses the actual
 * pricing from the storage service to calculate accurate allowances.
 *
 * Example usage:
 * ```typescript
 * const storageInfo = await synapse.storage.getStorageInfo()
 * const pricing = storageInfo.pricing.noCDN.perTiBPerEpoch
 *
 * // Calculate allowances for 10 TiB/month
 * const allowances = calculateStorageAllowances(10, pricing)
 * console.log(`Rate needed: ${ethers.formatUnits(allowances.rateAllowance, 18)} USDFC/epoch`)
 * ```
 *
 * @param storageTiB - Desired storage capacity in TiB/month
 * @param pricePerTiBPerEpoch - Current pricing from storage service
 * @returns Calculated allowances for the specified capacity
 */
export function calculateStorageAllowances(storageTiB: number, pricePerTiBPerEpoch: bigint): StorageAllowances {
  // Use adaptive scaling to avoid Number overflow/precision issues for very large values
  // and to preserve precision for small fractional values.
  const scale = getStorageScale(storageTiB)
  const scaledStorage = Math.floor(storageTiB * scale)
  // Calculate rate allowance (per epoch payment)
  const rateAllowance = (pricePerTiBPerEpoch * BigInt(scaledStorage)) / BigInt(scale)

  // Calculate lockup allowance (10 days worth)
  const epochsIn10Days = BigInt(DEFAULT_LOCKUP_DAYS) * TIME_CONSTANTS.EPOCHS_PER_DAY
  const lockupAllowance = rateAllowance * epochsIn10Days

  return {
    rateAllowance,
    lockupAllowance,
    storageCapacityTiB: storageTiB,
  }
}

/**
 * Calculate actual storage capacity from current allowances
 *
 * This is the inverse of calculateStorageAllowances - it determines how much
 * storage capacity the current allowances support.
 *
 * @param rateAllowance - Current rate allowance in its smallest unit
 * @param pricePerTiBPerEpoch - Current pricing from storage service
 * @returns Storage capacity in TiB that can be supported
 */
export function calculateActualCapacity(rateAllowance: bigint, pricePerTiBPerEpoch: bigint): number {
  if (pricePerTiBPerEpoch === 0n) return 0

  // Calculate TiB capacity from rate allowance
  const scaledQuotient = (rateAllowance * STORAGE_SCALE_MAX_BI) / pricePerTiBPerEpoch
  if (scaledQuotient > 0n) {
    return Number(scaledQuotient) / STORAGE_SCALE_MAX
  }

  // fallback for very small values that underflow to 0 after integer division
  const rateFloat = Number(ethers.formatUnits(rateAllowance, USDFC_DECIMALS))
  const priceFloat = Number(ethers.formatUnits(pricePerTiBPerEpoch, USDFC_DECIMALS))
  if (!Number.isFinite(rateFloat) || !Number.isFinite(priceFloat) || priceFloat === 0) {
    return 0
  }
  return rateFloat / priceFloat
}

/**
 * Calculate storage capacity from USDFC amount
 *
 * Determines how much storage can be purchased with a given USDFC amount,
 * accounting for the 10-day lockup period.
 *
 * @param usdfcAmount - Amount of USDFC in its smallest unit
 * @param pricePerTiBPerEpoch - Current pricing from storage service
 * @returns Storage capacity in TiB/month
 */
export function calculateStorageFromUSDFC(usdfcAmount: bigint, pricePerTiBPerEpoch: bigint): number {
  if (pricePerTiBPerEpoch === 0n) return 0

  // Calculate how much this covers for 10 days
  const epochsIn10Days = BigInt(DEFAULT_LOCKUP_DAYS) * TIME_CONSTANTS.EPOCHS_PER_DAY
  const ratePerEpoch = usdfcAmount / epochsIn10Days

  return calculateActualCapacity(ratePerEpoch, pricePerTiBPerEpoch)
}

/**
 * Calculate storage capacity from deposit amount
 *
 * This function calculates how much storage capacity a deposit can support,
 * treating WarmStorage as fully trusted with max allowances, i.e. not
 * accounting for allowance limits. If usage limits need to be accounted for
 * then the capacity can be capped by either deposit or allowances.
 * This function accounts for the 10-day lockup requirement.
 *
 * @param depositAmount - Amount deposited in USDFC
 * @param pricePerTiBPerEpoch - Current pricing from storage service
 * @returns Storage capacity information
 */
export function calculateDepositCapacity(
  depositAmount: bigint,
  pricePerTiBPerEpoch: bigint
): {
  tibPerMonth: number
  gibPerMonth: number
  monthlyPayment: bigint
  requiredLockup: bigint
  totalRequired: bigint
  isDepositSufficient: boolean
} {
  if (pricePerTiBPerEpoch === 0n) {
    return {
      tibPerMonth: 0,
      gibPerMonth: 0,
      monthlyPayment: 0n,
      requiredLockup: 0n,
      totalRequired: 0n,
      isDepositSufficient: true,
    }
  }

  // With infinite allowances, deposit is the only limiting factor
  // Deposit needs to cover: lockup (10 days) + at least some buffer
  const epochsIn10Days = BigInt(DEFAULT_LOCKUP_DAYS) * TIME_CONSTANTS.EPOCHS_PER_DAY
  const epochsPerMonth = TIME_CONSTANTS.EPOCHS_PER_MONTH

  // Maximum storage we can support with this deposit
  // Reserve 10% for buffer beyond the lockup
<<<<<<< HEAD
  const bufferRatio = 11n
  const divisor = 10n

  // Calculate max rate per epoch we can afford with deposit
  const maxRatePerEpoch = (depositAmount * divisor) / (epochsIn10Days * bufferRatio)
=======
  // Calculate max rate per epoch we can afford with deposit
  const maxRatePerEpoch = (depositAmount * BUFFER_DENOMINATOR) / (epochsIn10Days * BUFFER_NUMERATOR)
>>>>>>> 1064d78b

  // Convert to storage capacity
  const tibPerMonth = calculateActualCapacity(maxRatePerEpoch, pricePerTiBPerEpoch)
  const gibPerMonth = tibPerMonth * 1024

  // Calculate the actual costs for this capacity
  const monthlyPayment = maxRatePerEpoch * epochsPerMonth
  const requiredLockup = maxRatePerEpoch * epochsIn10Days
<<<<<<< HEAD
  const totalRequired = requiredLockup + requiredLockup / 10n // lockup + 10% buffer
=======
  const totalRequired = withBuffer(requiredLockup)
>>>>>>> 1064d78b

  return {
    tibPerMonth,
    gibPerMonth,
    monthlyPayment,
    requiredLockup,
    totalRequired,
    isDepositSufficient: depositAmount >= totalRequired,
  }
}

/**
 * Calculate required allowances from CAR file size
 *
 * Simple wrapper that converts file size to storage allowances.
 *
 * @param carSizeBytes - Size of the CAR file in bytes
 * @param pricePerTiBPerEpoch - Current pricing from storage service
 * @returns Required allowances for the file
 */
export function calculateRequiredAllowances(carSizeBytes: number, pricePerTiBPerEpoch: bigint): StorageAllowances {
  const storageTiB = carSizeBytes / Number(SIZE_CONSTANTS.TiB)
  return calculateStorageAllowances(storageTiB, pricePerTiBPerEpoch)
}

/**
 * Payment capacity validation for a specific file
 */
export interface PaymentCapacityCheck {
  canUpload: boolean
  storageTiB: number
  required: StorageAllowances
  issues: {
    insufficientDeposit?: bigint
    insufficientRateAllowance?: bigint
    insufficientLockupAllowance?: bigint
  }
  suggestions: string[]
}

/**
 * Validate payment capacity for a specific CAR file
 *
 * This function checks if the deposit is sufficient for the file upload. It
 * does not account for allowances since WarmStorage is assumed to be given
 * full trust with max allowances.
 *
 * Example usage:
 * ```typescript
 * const fileSize = 10 * 1024 * 1024 * 1024 // 10 GiB
 * const capacity = await validatePaymentCapacity(synapse, fileSize)
 *
 * if (!capacity.canUpload) {
 *   console.error('Cannot upload file with current payment setup')
 *   capacity.suggestions.forEach(s => console.log(`  - ${s}`))
 * }
 * ```
 *
 * @param synapse - Initialized Synapse instance
 * @param carSizeBytes - Size of the CAR file in bytes
 * @returns Capacity check result
 */
export async function validatePaymentCapacity(synapse: Synapse, carSizeBytes: number): Promise<PaymentCapacityCheck> {
  // First ensure allowances are at max
  await checkAndSetAllowances(synapse)

  // Get current status and pricing
  const [status, storageInfo] = await Promise.all([getPaymentStatus(synapse), synapse.storage.getStorageInfo()])

  const pricePerTiBPerEpoch = storageInfo.pricing.noCDN.perTiBPerEpoch
  const storageTiB = carSizeBytes / Number(SIZE_CONSTANTS.TiB)

  // Calculate requirements
  const required = calculateRequiredAllowances(carSizeBytes, pricePerTiBPerEpoch)
<<<<<<< HEAD
  const totalDepositNeeded = required.lockupAllowance + required.lockupAllowance / 10n // lockup + 10% buffer
=======
  const totalDepositNeeded = withBuffer(required.lockupAllowance)
>>>>>>> 1064d78b

  const result: PaymentCapacityCheck = {
    canUpload: true,
    storageTiB,
    required,
    issues: {},
    suggestions: [],
  }

  // Only check deposit
  if (status.depositedAmount < totalDepositNeeded) {
    result.canUpload = false
    result.issues.insufficientDeposit = totalDepositNeeded - status.depositedAmount
    const depositNeeded = ethers.formatUnits(totalDepositNeeded - status.depositedAmount, 18)
    result.suggestions.push(`Deposit at least ${depositNeeded} USDFC`)
  }

  // Add warning if approaching deposit limit
  const totalLockupAfter = status.currentAllowances.lockupUsed + required.lockupAllowance
  if (totalLockupAfter > withoutBuffer(status.depositedAmount) && result.canUpload) {
    const additionalDeposit = ethers.formatUnits(withBuffer(totalLockupAfter) - status.depositedAmount, 18)
    result.suggestions.push(`Consider depositing ${additionalDeposit} more USDFC for safety margin`)
  }

  return result
}<|MERGE_RESOLUTION|>--- conflicted
+++ resolved
@@ -28,8 +28,6 @@
 const MAX_RATE_ALLOWANCE = ethers.MaxUint256
 const MAX_LOCKUP_ALLOWANCE = ethers.MaxUint256
 
-<<<<<<< HEAD
-=======
 // Standard buffer configuration (10%) used across deposit/lockup calculations
 const BUFFER_NUMERATOR = 11n
 const BUFFER_DENOMINATOR = 10n
@@ -44,7 +42,6 @@
   return (amount * BUFFER_DENOMINATOR) / BUFFER_NUMERATOR
 }
 
->>>>>>> 1064d78b
 /**
  * Maximum precision scale used when converting small TiB (as a float) to integer(BigInt) math
  */
@@ -563,16 +560,8 @@
 
   // Maximum storage we can support with this deposit
   // Reserve 10% for buffer beyond the lockup
-<<<<<<< HEAD
-  const bufferRatio = 11n
-  const divisor = 10n
-
-  // Calculate max rate per epoch we can afford with deposit
-  const maxRatePerEpoch = (depositAmount * divisor) / (epochsIn10Days * bufferRatio)
-=======
   // Calculate max rate per epoch we can afford with deposit
   const maxRatePerEpoch = (depositAmount * BUFFER_DENOMINATOR) / (epochsIn10Days * BUFFER_NUMERATOR)
->>>>>>> 1064d78b
 
   // Convert to storage capacity
   const tibPerMonth = calculateActualCapacity(maxRatePerEpoch, pricePerTiBPerEpoch)
@@ -581,11 +570,7 @@
   // Calculate the actual costs for this capacity
   const monthlyPayment = maxRatePerEpoch * epochsPerMonth
   const requiredLockup = maxRatePerEpoch * epochsIn10Days
-<<<<<<< HEAD
-  const totalRequired = requiredLockup + requiredLockup / 10n // lockup + 10% buffer
-=======
   const totalRequired = withBuffer(requiredLockup)
->>>>>>> 1064d78b
 
   return {
     tibPerMonth,
@@ -660,11 +645,7 @@
 
   // Calculate requirements
   const required = calculateRequiredAllowances(carSizeBytes, pricePerTiBPerEpoch)
-<<<<<<< HEAD
-  const totalDepositNeeded = required.lockupAllowance + required.lockupAllowance / 10n // lockup + 10% buffer
-=======
   const totalDepositNeeded = withBuffer(required.lockupAllowance)
->>>>>>> 1064d78b
 
   const result: PaymentCapacityCheck = {
     canUpload: true,
