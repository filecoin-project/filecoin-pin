/**
 * Common upload flow shared between import and add commands
 *
 * This module provides reusable functions for the Synapse upload workflow
 * including payment validation, storage context creation, and result display.
 */

import type { Synapse } from '@filoz/synapse-sdk'
import type { CID } from 'multiformats/cid'
import pc from 'picocolors'
import type { Logger } from 'pino'
import type { PaymentCapacityCheck } from '../core/payments/index.js'
import { cleanupSynapseService, type SynapseService } from '../core/synapse/index.js'
import { checkUploadReadiness, executeUpload, getDownloadURL, type SynapseUploadResult } from '../core/upload/index.js'
import { formatUSDFC } from '../core/utils/format.js'
<<<<<<< HEAD
=======
import { autoFund } from '../payments/fund.js'
import type { AutoFundOptions } from '../payments/types.js'
import type { Spinner } from '../utils/cli-helpers.js'
>>>>>>> aaaa1696
import { cancel, formatFileSize } from '../utils/cli-helpers.js'
import { log } from '../utils/cli-logger.js'

export interface UploadFlowOptions {
  /**
   * Context identifier for logging (e.g., 'import', 'add')
   */
  contextType: string

  /**
   * Size of the file being uploaded in bytes
   */
  fileSize: number

  /**
   * Logger instance
   */
  logger: Logger

  /**
   * Optional spinner for progress updates
   */
  spinner?: Spinner
}

export interface UploadFlowResult extends SynapseUploadResult {
  network: string
  transactionHash?: string | undefined
}

/**
 * Perform auto-funding if requested
 * Automatically ensures a minimum of 10 days of runway based on current usage + new file requirements
 *
 * @param synapse - Initialized Synapse instance
 * @param fileSize - Size of file being uploaded (in bytes)
 * @param spinner - Optional spinner for progress
 */
export async function performAutoFunding(synapse: Synapse, fileSize: number, spinner?: Spinner): Promise<void> {
  spinner?.start('Checking funding requirements for upload...')

  try {
    const fundOptions: AutoFundOptions = {
      synapse,
      fileSize,
    }
    if (spinner !== undefined) {
      fundOptions.spinner = spinner
    }
    const result = await autoFund(fundOptions)
    spinner?.stop(`${pc.green('✓')} Funding requirements met`)

    if (result.adjusted) {
      log.line('')
      log.line(pc.bold('Auto-funding completed:'))
      log.indent(`Deposited ${formatUSDFC(result.delta)} USDFC`)
      log.indent(`Total deposited: ${formatUSDFC(result.newDepositedAmount)} USDFC`)
      log.indent(
        `Runway: ~${result.newRunwayDays} day(s)${result.newRunwayHours > 0 ? ` ${result.newRunwayHours} hour(s)` : ''}`
      )
      if (result.approvalTx) {
        log.indent(pc.gray(`Approval tx: ${result.approvalTx}`))
      }
      if (result.transactionHash) {
        log.indent(pc.gray(`Transaction: ${result.transactionHash}`))
      }
      log.line('')
      log.flush()
    }
  } catch (error) {
    spinner?.stop(`${pc.red('✗')} Auto-funding failed`)
    log.line('')
    log.line(`${pc.red('Error:')} ${error instanceof Error ? error.message : String(error)}`)
    log.flush()
    await cleanupSynapseService()
    cancel('Operation cancelled - auto-funding failed')
    process.exit(1)
  }
}

/**
 * Validate payment setup and capacity for upload
 *
 * @param synapse - Initialized Synapse instance
 * @param fileSize - Size of file to upload in bytes
 * @param spinner - Optional spinner for progress
 * @returns true if validation passes, exits process if not
 */
<<<<<<< HEAD
export async function validatePaymentSetup(
  synapse: Synapse,
  fileSize: number,
  spinner?: ReturnType<typeof import('../utils/cli-helpers.js').createSpinner>
): Promise<void> {
=======
export async function validatePaymentSetup(synapse: Synapse, fileSize: number, spinner?: Spinner): Promise<void> {
>>>>>>> aaaa1696
  const readiness = await checkUploadReadiness({
    synapse,
    fileSize,
    onProgress: (event) => {
      if (!spinner) return

      switch (event.type) {
        case 'checking-balances': {
          spinner.message('Checking payment setup requirements...')
          return
        }
        case 'checking-allowances': {
          spinner.message('Checking WarmStorage permissions...')
          return
        }
        case 'configuring-allowances': {
          spinner.message('Configuring WarmStorage permissions (one-time setup)...')
          return
        }
        case 'validating-capacity': {
          spinner.message('Validating payment capacity...')
          return
        }
        case 'allowances-configured': {
          // No spinner change; we log once readiness completes.
          return
        }
      }
    },
  })
  const { validation, allowances, capacity, suggestions } = readiness

  if (!validation.isValid) {
    spinner?.stop(`${pc.red('✗')} Payment setup incomplete`)

    log.line('')
    log.line(`${pc.red('✗')} ${validation.errorMessage}`)

    if (validation.helpMessage) {
      log.line('')
      log.line(`  ${pc.cyan(validation.helpMessage)}`)
    }

    log.line('')
    log.line(`${pc.yellow('⚠')} Your payment setup is not complete. Please run:`)
    log.indent(pc.cyan('filecoin-pin payments setup'))
    log.line('')
    log.line('For more information, run:')
    log.indent(pc.cyan('filecoin-pin payments status'))
    log.flush()

    await cleanupSynapseService()
    cancel('Operation cancelled - payment setup required')
    process.exit(1)
  }

  if (allowances.updated) {
    spinner?.stop(`${pc.green('✓')} WarmStorage permissions configured`)
    if (allowances.transactionHash) {
      log.indent(pc.gray(`Transaction: ${allowances.transactionHash}`))
      log.flush()
    }
    spinner?.start('Validating payment capacity...')
  } else {
    spinner?.message('Validating payment capacity...')
  }

  if (!capacity?.canUpload) {
    if (capacity) {
      displayPaymentIssues(capacity, fileSize, spinner)
    }
    await cleanupSynapseService()
    cancel('Operation cancelled - insufficient payment capacity')
    process.exit(1)
  }

  // Show warning if suggestions exist (even if upload is possible)
  if (suggestions.length > 0 && capacity?.canUpload) {
    spinner?.stop(`${pc.yellow('⚠')} Payment capacity check passed with warnings`)
    log.line('')
    log.line(pc.bold('Suggestions:'))
    suggestions.forEach((suggestion) => {
      log.indent(`• ${suggestion}`)
    })
    log.flush()
  } else {
    spinner?.stop(`${pc.green('✓')} Payment capacity verified`)
  }
}

/**
 * Display payment capacity issues and suggestions
 */
<<<<<<< HEAD
function displayPaymentIssues(
  capacityCheck: PaymentCapacityCheck,
  fileSize: number,
  spinner?: ReturnType<typeof import('../utils/cli-helpers.js').createSpinner>
): void {
=======
function displayPaymentIssues(capacityCheck: PaymentCapacityCheck, fileSize: number, spinner?: Spinner): void {
>>>>>>> aaaa1696
  spinner?.stop(`${pc.red('✗')} Insufficient deposit for this file`)
  log.line('')
  log.line(pc.bold('File Requirements:'))
  log.indent(`File size: ${formatFileSize(fileSize)} (${capacityCheck.storageTiB.toFixed(4)} TiB)`)
  log.indent(`Storage cost: ${formatUSDFC(capacityCheck.required.rateAllowance)} USDFC/epoch`)
  log.indent(
    `Required deposit: ${formatUSDFC(capacityCheck.required.lockupAllowance + capacityCheck.required.lockupAllowance / 10n)} USDFC`
  )
  log.indent(pc.gray('(includes 10-day safety reserve)'))
  log.line('')

  log.line(pc.bold('Suggested actions:'))
  capacityCheck.suggestions.forEach((suggestion: string) => {
    log.indent(`• ${suggestion}`)
  })
  log.line('')

  // Calculate suggested deposit
  const suggestedDeposit = capacityCheck.issues.insufficientDeposit
    ? formatUSDFC(capacityCheck.issues.insufficientDeposit)
    : '0'

  log.line(`${pc.yellow('⚠')} To fix this, run:`)
  log.indent(pc.cyan(`filecoin-pin payments setup --deposit ${suggestedDeposit} --auto`))
  log.flush()
}

/**
 * Upload CAR data to Synapse with progress tracking
 *
 * @param synapseService - Initialized Synapse service with storage context
 * @param carData - CAR file data as Uint8Array
 * @param rootCid - Root CID of the content
 * @param options - Upload flow options
 * @returns Upload result with transaction hash
 */
export async function performUpload(
  synapseService: SynapseService,
  carData: Uint8Array,
  rootCid: CID,
  options: UploadFlowOptions
): Promise<UploadFlowResult> {
  const { contextType, logger, spinner } = options

  spinner?.start('Uploading to Filecoin...')

  const uploadResult = await executeUpload(synapseService, carData, rootCid, {
    logger,
    contextId: `${contextType}-${Date.now()}`,
    callbacks: {
      onUploadComplete: () => {
        spinner?.message('Upload complete, adding to data set...')
      },
      onPieceAdded: (transaction) => {
        if (transaction) {
          spinner?.message('Piece added to data set, confirming on-chain...')
        }
      },
    },
  })

  return {
    ...uploadResult,
    network: synapseService.synapse.getNetwork(),
    transactionHash: uploadResult.transactionHash,
  }
}

/**
 * Display results for import or add command
 *
 * @param result - Result data to display
 * @param operation - Operation name ('Import' or 'Add')
 */
export function displayUploadResults(
  result: {
    filePath: string
    fileSize: number
    rootCid: string
    pieceCid: string
    pieceId?: number | undefined
    dataSetId: string
    providerInfo: any
    transactionHash?: string | undefined
  },
  operation: string,
  network: string
): void {
  log.line(`Network: ${pc.bold(network)}`)
  log.line('')

  log.line(pc.bold(`${operation} Details`))
  log.indent(`File: ${result.filePath}`)
  log.indent(`Size: ${formatFileSize(result.fileSize)}`)
  log.indent(`Root CID: ${result.rootCid}`)
  log.line('')

  log.line(pc.bold('Filecoin Storage'))
  log.indent(`Piece CID: ${result.pieceCid}`)
  log.indent(`Piece ID: ${result.pieceId?.toString() || 'N/A'}`)
  log.indent(`Data Set ID: ${result.dataSetId}`)

  log.line('')
  log.line(pc.bold('Storage Provider'))
  log.indent(`Provider ID: ${result.providerInfo.id}`)
  log.indent(`Name: ${result.providerInfo.name}`)
  const downloadURL = getDownloadURL(result.providerInfo, result.pieceCid)
  if (downloadURL) {
    log.indent(`Direct Download URL: ${downloadURL}`)
  }

  if (result.transactionHash) {
    log.line('')
    log.line(pc.bold('Transaction'))
    log.indent(`Hash: ${result.transactionHash}`)
  }

  log.flush()
}<|MERGE_RESOLUTION|>--- conflicted
+++ resolved
@@ -13,12 +13,9 @@
 import { cleanupSynapseService, type SynapseService } from '../core/synapse/index.js'
 import { checkUploadReadiness, executeUpload, getDownloadURL, type SynapseUploadResult } from '../core/upload/index.js'
 import { formatUSDFC } from '../core/utils/format.js'
-<<<<<<< HEAD
-=======
 import { autoFund } from '../payments/fund.js'
 import type { AutoFundOptions } from '../payments/types.js'
 import type { Spinner } from '../utils/cli-helpers.js'
->>>>>>> aaaa1696
 import { cancel, formatFileSize } from '../utils/cli-helpers.js'
 import { log } from '../utils/cli-logger.js'
 
@@ -107,15 +104,7 @@
  * @param spinner - Optional spinner for progress
  * @returns true if validation passes, exits process if not
  */
-<<<<<<< HEAD
-export async function validatePaymentSetup(
-  synapse: Synapse,
-  fileSize: number,
-  spinner?: ReturnType<typeof import('../utils/cli-helpers.js').createSpinner>
-): Promise<void> {
-=======
 export async function validatePaymentSetup(synapse: Synapse, fileSize: number, spinner?: Spinner): Promise<void> {
->>>>>>> aaaa1696
   const readiness = await checkUploadReadiness({
     synapse,
     fileSize,
@@ -209,15 +198,7 @@
 /**
  * Display payment capacity issues and suggestions
  */
-<<<<<<< HEAD
-function displayPaymentIssues(
-  capacityCheck: PaymentCapacityCheck,
-  fileSize: number,
-  spinner?: ReturnType<typeof import('../utils/cli-helpers.js').createSpinner>
-): void {
-=======
 function displayPaymentIssues(capacityCheck: PaymentCapacityCheck, fileSize: number, spinner?: Spinner): void {
->>>>>>> aaaa1696
   spinner?.stop(`${pc.red('✗')} Insufficient deposit for this file`)
   log.line('')
   log.line(pc.bold('File Requirements:'))
