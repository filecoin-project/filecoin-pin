/**
 * Common upload flow shared between import and add commands
 *
 * This module provides reusable functions for the Synapse upload workflow
 * including payment validation, storage context creation, and result display.
 */

import type { PieceCID, Synapse } from '@filoz/synapse-sdk'
import type { CID } from 'multiformats/cid'
import pc from 'picocolors'
import type { Logger } from 'pino'
import type { PaymentCapacityCheck } from '../core/payments/index.js'
import { cleanupSynapseService, type SynapseService } from '../core/synapse/index.js'
import {
  checkUploadReadiness,
  executeUpload,
  getDownloadURL,
  getServiceURL,
  type SynapseUploadResult,
} from '../core/upload/index.js'
import { checkIPNIAnnouncement } from '../core/utils/check-ipni-announcement.js'
import { formatUSDFC } from '../core/utils/format.js'
import { autoFund } from '../payments/fund.js'
import type { AutoFundOptions } from '../payments/types.js'
import type { Spinner } from '../utils/cli-helpers.js'
import { cancel, formatFileSize } from '../utils/cli-helpers.js'
import { log } from '../utils/cli-logger.js'

export interface UploadFlowOptions {
  /**
   * Context identifier for logging (e.g., 'import', 'add')
   */
  contextType: string

  /**
   * Size of the file being uploaded in bytes
   */
  fileSize: number

  /**
   * Logger instance
   */
  logger: Logger

  /**
   * Optional spinner for progress updates
   */
  spinner?: Spinner
}

export interface UploadFlowResult extends SynapseUploadResult {
  network: string
  transactionHash?: string | undefined
}

/**
 * Perform auto-funding if requested
 * Automatically ensures a minimum of 10 days of runway based on current usage + new file requirements
 *
 * @param synapse - Initialized Synapse instance
 * @param fileSize - Size of file being uploaded (in bytes)
 * @param spinner - Optional spinner for progress
 */
export async function performAutoFunding(synapse: Synapse, fileSize: number, spinner?: Spinner): Promise<void> {
  spinner?.start('Checking funding requirements for upload...')

  try {
    const fundOptions: AutoFundOptions = {
      synapse,
      fileSize,
    }
    if (spinner !== undefined) {
      fundOptions.spinner = spinner
    }
    const result = await autoFund(fundOptions)
    spinner?.stop(`${pc.green('✓')} Funding requirements met`)

    if (result.adjusted) {
      log.line('')
      log.line(pc.bold('Auto-funding completed:'))
      log.indent(`Deposited ${formatUSDFC(result.delta)} USDFC`)
      log.indent(`Total deposited: ${formatUSDFC(result.newDepositedAmount)} USDFC`)
      log.indent(
        `Runway: ~${result.newRunwayDays} day(s)${result.newRunwayHours > 0 ? ` ${result.newRunwayHours} hour(s)` : ''}`
      )
      if (result.approvalTx) {
        log.indent(pc.gray(`Approval tx: ${result.approvalTx}`))
      }
      if (result.transactionHash) {
        log.indent(pc.gray(`Transaction: ${result.transactionHash}`))
      }
      log.line('')
      log.flush()
    }
  } catch (error) {
    spinner?.stop(`${pc.red('✗')} Auto-funding failed`)
    log.line('')
    log.line(`${pc.red('Error:')} ${error instanceof Error ? error.message : String(error)}`)
    log.flush()
    await cleanupSynapseService()
    cancel('Operation cancelled - auto-funding failed')
    process.exit(1)
  }
}

/**
 * Validate payment setup and capacity for upload
 *
 * @param synapse - Initialized Synapse instance
 * @param fileSize - Size of file to upload in bytes
 * @param spinner - Optional spinner for progress
 * @returns true if validation passes, exits process if not
 */
export async function validatePaymentSetup(synapse: Synapse, fileSize: number, spinner?: Spinner): Promise<void> {
  const readiness = await checkUploadReadiness({
    synapse,
    fileSize,
    onProgress: (event) => {
      if (!spinner) return

      switch (event.type) {
        case 'checking-balances': {
          spinner.message('Checking payment setup requirements...')
          return
        }
        case 'checking-allowances': {
          spinner.message('Checking WarmStorage permissions...')
          return
        }
        case 'configuring-allowances': {
          spinner.message('Configuring WarmStorage permissions (one-time setup)...')
          return
        }
        case 'validating-capacity': {
          spinner.message('Validating payment capacity...')
          return
        }
        case 'allowances-configured': {
          // No spinner change; we log once readiness completes.
          return
        }
      }
    },
  })
  const { validation, allowances, capacity, suggestions } = readiness

  if (!validation.isValid) {
    spinner?.stop(`${pc.red('✗')} Payment setup incomplete`)

    log.line('')
    log.line(`${pc.red('✗')} ${validation.errorMessage}`)

    if (validation.helpMessage) {
      log.line('')
      log.line(`  ${pc.cyan(validation.helpMessage)}`)
    }

    log.line('')
    log.line(`${pc.yellow('⚠')} Your payment setup is not complete. Please run:`)
    log.indent(pc.cyan('filecoin-pin payments setup'))
    log.line('')
    log.line('For more information, run:')
    log.indent(pc.cyan('filecoin-pin payments status'))
    log.flush()

    await cleanupSynapseService()
    cancel('Operation cancelled - payment setup required')
    process.exit(1)
  }

  if (allowances.updated) {
    spinner?.stop(`${pc.green('✓')} WarmStorage permissions configured`)
    if (allowances.transactionHash) {
      log.indent(pc.gray(`Transaction: ${allowances.transactionHash}`))
      log.flush()
    }
    spinner?.start('Validating payment capacity...')
  } else {
    spinner?.message('Validating payment capacity...')
  }

  if (!capacity?.canUpload) {
    if (capacity) {
      displayPaymentIssues(capacity, fileSize, spinner)
    }
    await cleanupSynapseService()
    cancel('Operation cancelled - insufficient payment capacity')
    process.exit(1)
  }

  // Show warning if suggestions exist (even if upload is possible)
  if (suggestions.length > 0 && capacity?.canUpload) {
    spinner?.stop(`${pc.yellow('⚠')} Payment capacity check passed with warnings`)
    log.line('')
    log.line(pc.bold('Suggestions:'))
    suggestions.forEach((suggestion) => {
      log.indent(`• ${suggestion}`)
    })
    log.flush()
  } else {
    spinner?.stop(`${pc.green('✓')} Payment capacity verified`)
  }
}

/**
 * Display payment capacity issues and suggestions
 */
function displayPaymentIssues(capacityCheck: PaymentCapacityCheck, fileSize: number, spinner?: Spinner): void {
  spinner?.stop(`${pc.red('✗')} Insufficient deposit for this file`)
  log.line('')
  log.line(pc.bold('File Requirements:'))
  log.indent(`File size: ${formatFileSize(fileSize)} (${capacityCheck.storageTiB.toFixed(4)} TiB)`)
  log.indent(`Storage cost: ${formatUSDFC(capacityCheck.required.rateAllowance)} USDFC/epoch`)
  log.indent(
    `Required deposit: ${formatUSDFC(capacityCheck.required.lockupAllowance + capacityCheck.required.lockupAllowance / 10n)} USDFC`
  )
  log.indent(pc.gray('(includes 10-day safety reserve)'))
  log.line('')

  log.line(pc.bold('Suggested actions:'))
  capacityCheck.suggestions.forEach((suggestion: string) => {
    log.indent(`• ${suggestion}`)
  })
  log.line('')

  // Calculate suggested deposit
  const suggestedDeposit = capacityCheck.issues.insufficientDeposit
    ? formatUSDFC(capacityCheck.issues.insufficientDeposit)
    : '0'

  log.line(`${pc.yellow('⚠')} To fix this, run:`)
  log.indent(pc.cyan(`filecoin-pin payments setup --deposit ${suggestedDeposit} --auto`))
  log.flush()
}

/**
 * Upload CAR data to Synapse with progress tracking
 *
 * @param synapseService - Initialized Synapse service with storage context
 * @param carData - CAR file data as Uint8Array
 * @param rootCid - Root CID of the content
 * @param options - Upload flow options
 * @returns Upload result with transaction hash
 */
export async function performUpload(
  synapseService: SynapseService,
  carData: Uint8Array,
  rootCid: CID,
  options: UploadFlowOptions
): Promise<UploadFlowResult> {
  const { contextType, logger, spinner } = options

  spinner?.start('Uploading to Filecoin...')

  // Track parallel operations with their messages
  const pendingOps = new Map<string, string>()
  let transactionHash: string | undefined

  function getSpinnerMessage() {
    return Array.from(pendingOps.values())
      .map((op) => op)
      .join(' & ')
  }

  function completeOperation(
    operationKey: string,
    completionMessage: string,
    type: 'success' | 'warning' | 'info' | 'none' = 'success'
  ) {
    pendingOps.delete(operationKey)

    switch (type) {
      case 'success':
        spinner?.stop(`${pc.green('✓')} ${completionMessage}`)
        break
      case 'warning':
        spinner?.stop(`${pc.yellow('⚠')} ${completionMessage}`)
        break
      default:
        spinner?.stop(completionMessage)
        break
    }

    // Restart spinner with remaining operations if any
    if (pendingOps.size > 0) {
      spinner?.start(getSpinnerMessage())
    }
  }

  let ipniAnnouncementPromise: Promise<void> | null = null
  let pieceCid: PieceCID | undefined

  const uploadResult = await executeUpload(synapseService, carData, rootCid, {
    logger,
    contextId: `${contextType}-${Date.now()}`,
<<<<<<< HEAD
    onProgress(event) {
      switch (event.type) {
        case 'onUploadComplete': {
          pieceCid = event.data.pieceCid
          spinner?.stop(`${pc.green('✓')} Upload complete`)
          const serviceURL = getServiceURL(synapseService.providerInfo)
          if (serviceURL != null && serviceURL !== '') {
            log.spinnerSection('Download IPFS CAR from SP', [
              pc.gray(`${serviceURL.replace(/\/$/, '')}/ipfs/${rootCid}`),
            ])
          }
          spinner?.start('Adding piece to DataSet...')
          break
        }
        case 'onPieceAdded': {
          spinner?.stop(`${pc.green('✓')} Piece added to DataSet (unconfirmed on-chain)`)
          if (event.data.transaction?.hash) {
            transactionHash = event.data.transaction?.hash
          }
          log.spinnerSection('Explorer URLs', [
            pc.gray(`Piece: https://pdp.vxb.ai/calibration/piece/${pieceCid}`),
            pc.gray(`Transaction: https://${synapseService.synapse.getNetwork()}.filfox.info/en/message/${transactionHash}`),
          ])

          function getIpniAdvertisementMsg(attemptCount: number): string {
            return `Checking for IPNI advertisement (check #${attemptCount})`
          }

          // Start tracking both parallel operations
          pendingOps.set('ipni', getIpniAdvertisementMsg(1))
          pendingOps.set('chain', 'Confirming piece added to DataSet on-chain')

          spinner?.start(getSpinnerMessage())

          // Start IPNI check in parallel and store the promise
          ipniAnnouncementPromise = checkIPNIAnnouncement(rootCid, {
            logger,
            onProgress: (event) => {
              switch (event.type) {
                case 'onRetryUpdate': {
                  pendingOps.set('ipni', getIpniAdvertisementMsg(event.data.retryCount + 1))
                  spinner?.message(getSpinnerMessage())
                  break
                }
              }
            },
          })
            .then((result) => {
              const message = result
                ? `IPNI advertisement successful. IPFS retrieval possible.`
                : `IPNI advertisement pending`

              completeOperation('ipni', message, result ? 'success' : 'warning')

              if (result) {
                log.spinnerSection('IPFS Retrieval URLs', [
                  pc.gray(`ipfs://${rootCid}`),
                  pc.gray(`https://inbrowser.link/ipfs/${rootCid}`),
                  pc.gray(`https://dweb.link/ipfs/${rootCid}`),
                ])
              }
            })
            .catch((error) => {
              logger.error({ error }, 'Error checking IPNI advertisement')
              completeOperation('ipni', `IPNI advertisement check failed`, 'warning')
              log.spinnerSection('IPNI advertisement check failed', [
                pc.gray(`IPNI advertisement does not exist at http://filecoinpin.contact/cid/${rootCid}`),
              ])
            })
          break
        }
        case 'onPieceConfirmed': {
          completeOperation('chain', `Piece added to DataSet (confirmed on-chain)`, 'success')
          break
        }
        default: {
          break
=======
    ipniValidation: { enabled: false },
    callbacks: {
      onUploadComplete: () => {
        spinner?.message('Upload complete, adding to data set...')
      },
      onPieceAdded: (transaction) => {
        if (transaction) {
          spinner?.message('Piece added to data set, confirming on-chain...')
>>>>>>> 63f892d0
        }
      }
    },
  })

  if (ipniAnnouncementPromise) {
    try {
      await ipniAnnouncementPromise
    } catch {
      // messaging should be handled elsewhere.
    }
  }

  return {
    ...uploadResult,
    network: synapseService.synapse.getNetwork(),
    transactionHash: uploadResult.transactionHash,
  }
}

/**
 * Display results for import or add command
 *
 * @param result - Result data to display
 * @param operation - Operation name ('Import' or 'Add')
 */
export function displayUploadResults(
  result: {
    filePath: string
    fileSize: number
    rootCid: string
    pieceCid: string
    pieceId?: number | undefined
    dataSetId: string
    providerInfo: any
    transactionHash?: string | undefined
  },
  operation: string,
  network: string
): void {
  log.line(`Network: ${pc.bold(network)}`)
  log.line('')

  log.line(pc.bold(`${operation} Details`))
  log.indent(`File: ${result.filePath}`)
  log.indent(`Size: ${formatFileSize(result.fileSize)}`)
  log.indent(`Root CID: ${result.rootCid}`)
  log.line('')

  log.line(pc.bold('Filecoin Storage'))
  log.indent(`Piece CID: ${result.pieceCid}`)
  log.indent(`Piece ID: ${result.pieceId?.toString() || 'N/A'}`)
  log.indent(`Data Set ID: ${result.dataSetId}`)

  log.line('')
  log.line(pc.bold('Storage Provider'))
  log.indent(`Provider ID: ${result.providerInfo.id}`)
  log.indent(`Name: ${result.providerInfo.name}`)
  const downloadURL = getDownloadURL(result.providerInfo, result.pieceCid)
  if (downloadURL) {
    log.indent(`Direct Download URL: ${downloadURL}`)
  }

  if (result.transactionHash) {
    log.line('')
    log.line(pc.bold('Transaction'))
    log.indent(`Hash: ${result.transactionHash}`)
  }

  log.flush()
}<|MERGE_RESOLUTION|>--- conflicted
+++ resolved
@@ -18,7 +18,6 @@
   getServiceURL,
   type SynapseUploadResult,
 } from '../core/upload/index.js'
-import { checkIPNIAnnouncement } from '../core/utils/check-ipni-announcement.js'
 import { formatUSDFC } from '../core/utils/format.js'
 import { autoFund } from '../payments/fund.js'
 import type { AutoFundOptions } from '../payments/types.js'
@@ -287,13 +286,15 @@
     }
   }
 
-  let ipniAnnouncementPromise: Promise<void> | null = null
+  const ipniAnnouncementPromise: Promise<void> | null = null
   let pieceCid: PieceCID | undefined
+  function getIpniAdvertisementMsg(attemptCount: number): string {
+    return `Checking for IPNI advertisement (check #${attemptCount})`
+  }
 
   const uploadResult = await executeUpload(synapseService, carData, rootCid, {
     logger,
     contextId: `${contextType}-${Date.now()}`,
-<<<<<<< HEAD
     onProgress(event) {
       switch (event.type) {
         case 'onUploadComplete': {
@@ -315,72 +316,56 @@
           }
           log.spinnerSection('Explorer URLs', [
             pc.gray(`Piece: https://pdp.vxb.ai/calibration/piece/${pieceCid}`),
-            pc.gray(`Transaction: https://${synapseService.synapse.getNetwork()}.filfox.info/en/message/${transactionHash}`),
+            pc.gray(
+              `Transaction: https://${synapseService.synapse.getNetwork()}.filfox.info/en/message/${transactionHash}`
+            ),
           ])
 
-          function getIpniAdvertisementMsg(attemptCount: number): string {
-            return `Checking for IPNI advertisement (check #${attemptCount})`
-          }
-
-          // Start tracking both parallel operations
-          pendingOps.set('ipni', getIpniAdvertisementMsg(1))
           pendingOps.set('chain', 'Confirming piece added to DataSet on-chain')
 
           spinner?.start(getSpinnerMessage())
-
-          // Start IPNI check in parallel and store the promise
-          ipniAnnouncementPromise = checkIPNIAnnouncement(rootCid, {
-            logger,
-            onProgress: (event) => {
-              switch (event.type) {
-                case 'onRetryUpdate': {
-                  pendingOps.set('ipni', getIpniAdvertisementMsg(event.data.retryCount + 1))
-                  spinner?.message(getSpinnerMessage())
-                  break
-                }
-              }
-            },
-          })
-            .then((result) => {
-              const message = result
-                ? `IPNI advertisement successful. IPFS retrieval possible.`
-                : `IPNI advertisement pending`
-
-              completeOperation('ipni', message, result ? 'success' : 'warning')
-
-              if (result) {
-                log.spinnerSection('IPFS Retrieval URLs', [
-                  pc.gray(`ipfs://${rootCid}`),
-                  pc.gray(`https://inbrowser.link/ipfs/${rootCid}`),
-                  pc.gray(`https://dweb.link/ipfs/${rootCid}`),
-                ])
-              }
-            })
-            .catch((error) => {
-              logger.error({ error }, 'Error checking IPNI advertisement')
-              completeOperation('ipni', `IPNI advertisement check failed`, 'warning')
-              log.spinnerSection('IPNI advertisement check failed', [
-                pc.gray(`IPNI advertisement does not exist at http://filecoinpin.contact/cid/${rootCid}`),
-              ])
-            })
           break
         }
         case 'onPieceConfirmed': {
           completeOperation('chain', `Piece added to DataSet (confirmed on-chain)`, 'success')
           break
         }
+
+        case 'ipniAdvertisement.retryUpdate': {
+          if (event.data.retryCount === 0) {
+            pendingOps.set('ipni', getIpniAdvertisementMsg(1))
+          }
+          pendingOps.set('ipni', getIpniAdvertisementMsg(event.data.retryCount + 1))
+          spinner?.message(getSpinnerMessage())
+          break
+        }
+        case 'ipniAdvertisement.complete': {
+          const isIpniAdvertisementSuccessful = event.data.result
+          const message = isIpniAdvertisementSuccessful
+            ? `IPNI advertisement successful. IPFS retrieval possible.`
+            : `IPNI advertisement pending`
+
+          completeOperation('ipni', message, isIpniAdvertisementSuccessful ? 'success' : 'warning')
+
+          if (isIpniAdvertisementSuccessful) {
+            log.spinnerSection('IPFS Retrieval URLs', [
+              pc.gray(`ipfs://${rootCid}`),
+              pc.gray(`https://inbrowser.link/ipfs/${rootCid}`),
+              pc.gray(`https://dweb.link/ipfs/${rootCid}`),
+            ])
+          }
+          break
+        }
+        case 'ipniAdvertisement.failed': {
+          logger.error({ error: event.data.error }, 'Error checking IPNI advertisement')
+          completeOperation('ipni', `IPNI advertisement check failed`, 'warning')
+          log.spinnerSection('IPNI advertisement check failed', [
+            pc.gray(`IPNI advertisement does not exist at http://filecoinpin.contact/cid/${rootCid}`),
+          ])
+          break
+        }
         default: {
           break
-=======
-    ipniValidation: { enabled: false },
-    callbacks: {
-      onUploadComplete: () => {
-        spinner?.message('Upload complete, adding to data set...')
-      },
-      onPieceAdded: (transaction) => {
-        if (transaction) {
-          spinner?.message('Piece added to data set, confirming on-chain...')
->>>>>>> 63f892d0
         }
       }
     },
