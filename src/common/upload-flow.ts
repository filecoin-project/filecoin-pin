/**
 * Common upload flow shared between import and add commands
 *
 * This module provides reusable functions for the Synapse upload workflow
 * including payment validation, storage context creation, and result display.
 */

import type { PieceCID, Synapse } from '@filoz/synapse-sdk'
import type { CID } from 'multiformats/cid'
import pc from 'picocolors'
import type { Logger } from 'pino'
import { DEFAULT_LOCKUP_DAYS, type PaymentCapacityCheck } from '../core/payments/index.js'
import { cleanupSynapseService, type SynapseService } from '../core/synapse/index.js'
import {
  checkUploadReadiness,
  executeUpload,
  getDownloadURL,
  getServiceURL,
  type SynapseUploadResult,
} from '../core/upload/index.js'
import { formatUSDFC } from '../core/utils/format.js'
import { autoFund } from '../payments/fund.js'
import type { AutoFundOptions } from '../payments/types.js'
import type { Spinner } from '../utils/cli-helpers.js'
import { cancel, formatFileSize } from '../utils/cli-helpers.js'
import { log } from '../utils/cli-logger.js'

export interface UploadFlowOptions {
  /**
   * Context identifier for logging (e.g., 'import', 'add')
   */
  contextType: string

  /**
   * Size of the file being uploaded in bytes
   */
  fileSize: number

  /**
   * Logger instance
   */
  logger: Logger

  /**
   * Optional spinner for progress updates
   */
  spinner?: Spinner
}

export interface UploadFlowResult extends SynapseUploadResult {
  network: string
  transactionHash?: string | undefined
}

/**
 * Perform auto-funding if requested
 * Automatically ensures a minimum of 30 days of runway based on current usage + new file requirements
 *
 * @param synapse - Initialized Synapse instance
 * @param fileSize - Size of file being uploaded (in bytes)
 * @param spinner - Optional spinner for progress
 */
export async function performAutoFunding(synapse: Synapse, fileSize: number, spinner?: Spinner): Promise<void> {
  spinner?.start('Checking funding requirements for upload...')

  try {
    const fundOptions: AutoFundOptions = {
      synapse,
      fileSize,
    }
    if (spinner !== undefined) {
      fundOptions.spinner = spinner
    }
    const result = await autoFund(fundOptions)
    spinner?.stop(`${pc.green('✓')} Funding requirements met`)

    if (result.adjusted) {
      log.line('')
      log.line(pc.bold('Auto-funding completed:'))
      log.indent(`Deposited ${formatUSDFC(result.delta)} USDFC`)
      log.indent(`Total deposited: ${formatUSDFC(result.newDepositedAmount)} USDFC`)
      log.indent(
        `Runway: ~${result.newRunwayDays} day(s)${result.newRunwayHours > 0 ? ` ${result.newRunwayHours} hour(s)` : ''}`
      )
      if (result.approvalTx) {
        log.indent(pc.gray(`Approval tx: ${result.approvalTx}`))
      }
      if (result.transactionHash) {
        log.indent(pc.gray(`Transaction: ${result.transactionHash}`))
      }
      log.line('')
      log.flush()
    }
  } catch (error) {
    spinner?.stop(`${pc.red('✗')} Auto-funding failed`)
    log.line('')
    log.line(`${pc.red('Error:')} ${error instanceof Error ? error.message : String(error)}`)
    log.flush()
    await cleanupSynapseService()
    cancel('Operation cancelled - auto-funding failed')
    process.exit(1)
  }
}

/**
 * Validate payment setup and capacity for upload
 *
 * @param synapse - Initialized Synapse instance
 * @param fileSize - Size of file to upload in bytes
 * @param spinner - Optional spinner for progress
 * @returns true if validation passes, exits process if not
 */
export async function validatePaymentSetup(synapse: Synapse, fileSize: number, spinner?: Spinner): Promise<void> {
  const readiness = await checkUploadReadiness({
    synapse,
    fileSize,
    onProgress: (event) => {
      if (!spinner) return

      switch (event.type) {
        case 'checking-balances': {
          spinner.message('Checking payment setup requirements...')
          return
        }
        case 'checking-allowances': {
          spinner.message('Checking WarmStorage permissions...')
          return
        }
        case 'configuring-allowances': {
          spinner.message('Configuring WarmStorage permissions (one-time setup)...')
          return
        }
        case 'validating-capacity': {
          spinner.message('Validating payment capacity...')
          return
        }
        case 'allowances-configured': {
          // No spinner change; we log once readiness completes.
          return
        }
      }
    },
  })
  const { validation, allowances, capacity, suggestions } = readiness

  if (!validation.isValid) {
    spinner?.stop(`${pc.red('✗')} Payment setup incomplete`)

    log.line('')
    log.line(`${pc.red('✗')} ${validation.errorMessage}`)

    if (validation.helpMessage) {
      log.line('')
      log.line(`  ${pc.cyan(validation.helpMessage)}`)
    }

    log.line('')
    log.line(`${pc.yellow('⚠')} Your payment setup is not complete. Please run:`)
    log.indent(pc.cyan('filecoin-pin payments setup'))
    log.line('')
    log.line('For more information, run:')
    log.indent(pc.cyan('filecoin-pin payments status'))
    log.flush()

    await cleanupSynapseService()
    cancel('Operation cancelled - payment setup required')
    process.exit(1)
  }

  if (allowances.updated) {
    spinner?.stop(`${pc.green('✓')} WarmStorage permissions configured`)
    if (allowances.transactionHash) {
      log.indent(pc.gray(`Transaction: ${allowances.transactionHash}`))
      log.flush()
    }
    spinner?.start('Validating payment capacity...')
  } else {
    spinner?.message('Validating payment capacity...')
  }

  if (!capacity?.canUpload) {
    if (capacity) {
      displayPaymentIssues(capacity, fileSize, spinner)
    }
    await cleanupSynapseService()
    cancel('Operation cancelled - insufficient payment capacity')
    process.exit(1)
  }

  // Show warning if suggestions exist (even if upload is possible)
  if (suggestions.length > 0 && capacity?.canUpload) {
    spinner?.stop(`${pc.yellow('⚠')} Payment capacity check passed with warnings`)
    log.line('')
    log.line(pc.bold('Suggestions:'))
    suggestions.forEach((suggestion) => {
      log.indent(`• ${suggestion}`)
    })
    log.flush()
  } else {
    spinner?.stop(`${pc.green('✓')} Payment capacity verified`)
  }
}

/**
 * Display payment capacity issues and suggestions
 */
function displayPaymentIssues(capacityCheck: PaymentCapacityCheck, fileSize: number, spinner?: Spinner): void {
  spinner?.stop(`${pc.red('✗')} Insufficient deposit for this file`)
  log.line('')
  log.line(pc.bold('File Requirements:'))
  log.indent(`File size: ${formatFileSize(fileSize)} (${capacityCheck.storageTiB.toFixed(4)} TiB)`)
  log.indent(`Storage cost: ${formatUSDFC(capacityCheck.required.rateAllowance)} USDFC/epoch`)
  log.indent(
    `Required deposit: ${formatUSDFC(capacityCheck.required.lockupAllowance + capacityCheck.required.lockupAllowance / 10n)} USDFC`
  )
  log.indent(pc.gray(`(includes ${DEFAULT_LOCKUP_DAYS}-day safety reserve)`))
  log.line('')

  log.line(pc.bold('Suggested actions:'))
  capacityCheck.suggestions.forEach((suggestion: string) => {
    log.indent(`• ${suggestion}`)
  })
  log.line('')

  // Calculate suggested deposit
  const suggestedDeposit = capacityCheck.issues.insufficientDeposit
    ? formatUSDFC(capacityCheck.issues.insufficientDeposit)
    : '0'

  log.line(`${pc.yellow('⚠')} To fix this, run:`)
  log.indent(pc.cyan(`filecoin-pin payments setup --deposit ${suggestedDeposit} --auto`))
  log.flush()
}

/**
 * Upload CAR data to Synapse with progress tracking
 *
 * @param synapseService - Initialized Synapse service with storage context
 * @param carData - CAR file data as Uint8Array
 * @param rootCid - Root CID of the content
 * @param options - Upload flow options
 * @returns Upload result with transaction hash
 */
export async function performUpload(
  synapseService: SynapseService,
  carData: Uint8Array,
  rootCid: CID,
  options: UploadFlowOptions
): Promise<UploadFlowResult> {
  const { contextType, logger, spinner } = options

  spinner?.start('Uploading to Filecoin...')

  // Track parallel operations with their messages
  const pendingOps = new Map<string, string>()
  let transactionHash: string | undefined

  function getSpinnerMessage() {
    return Array.from(pendingOps.values())
      .map((op) => op)
      .join(' & ')
  }

  function completeOperation(
    operationKey: string,
    completionMessage: string,
    type: 'success' | 'warning' | 'info' | 'none' = 'success'
  ) {
    pendingOps.delete(operationKey)

    switch (type) {
      case 'success':
        spinner?.stop(`${pc.green('✓')} ${completionMessage}`)
        break
      case 'warning':
        spinner?.stop(`${pc.yellow('⚠')} ${completionMessage}`)
        break
      default:
        spinner?.stop(completionMessage)
        break
    }

    // Restart spinner with remaining operations if any
    if (pendingOps.size > 0) {
      spinner?.start(getSpinnerMessage())
    }
  }

  const ipniAnnouncementPromise: Promise<void> | null = null
  let pieceCid: PieceCID | undefined
  function getIpniAdvertisementMsg(attemptCount: number): string {
    return `Checking for IPNI advertisement (check #${attemptCount})`
  }

  const uploadResult = await executeUpload(synapseService, carData, rootCid, {
    logger,
    contextId: `${contextType}-${Date.now()}`,
<<<<<<< HEAD
    onProgress(event) {
      switch (event.type) {
        case 'onUploadComplete': {
          pieceCid = event.data.pieceCid
          spinner?.stop(`${pc.green('✓')} Upload complete`)
          const serviceURL = getServiceURL(synapseService.providerInfo)
          if (serviceURL != null && serviceURL !== '') {
            log.spinnerSection('Download IPFS CAR from SP', [
              pc.gray(`${serviceURL.replace(/\/$/, '')}/ipfs/${rootCid}`),
            ])
          }
          spinner?.start('Adding piece to DataSet...')
          break
=======
    ipniValidation: { enabled: false },
    callbacks: {
      onUploadComplete: () => {
        spinner?.message('Upload complete, adding to data set...')
      },
      onPieceAdded: (transaction) => {
        if (transaction) {
          spinner?.message('Piece added to data set, confirming on-chain...')
>>>>>>> b020a428
        }
        case 'onPieceAdded': {
          spinner?.stop(`${pc.green('✓')} Piece added to DataSet (unconfirmed on-chain)`)
          if (event.data.transaction?.hash) {
            transactionHash = event.data.transaction?.hash
          }
          log.spinnerSection('Explorer URLs', [
            pc.gray(`Piece: https://pdp.vxb.ai/calibration/piece/${pieceCid}`),
            pc.gray(
              `Transaction: https://${synapseService.synapse.getNetwork()}.filfox.info/en/message/${transactionHash}`
            ),
          ])

          pendingOps.set('chain', 'Confirming piece added to DataSet on-chain')

          spinner?.start(getSpinnerMessage())
          break
        }
        case 'onPieceConfirmed': {
          completeOperation('chain', `Piece added to DataSet (confirmed on-chain)`, 'success')
          break
        }

        case 'ipniAdvertisement.retryUpdate': {
          if (event.data.retryCount === 0) {
            pendingOps.set('ipni', getIpniAdvertisementMsg(1))
          }
          pendingOps.set('ipni', getIpniAdvertisementMsg(event.data.retryCount + 1))
          spinner?.message(getSpinnerMessage())
          break
        }
        case 'ipniAdvertisement.complete': {
          const isIpniAdvertisementSuccessful = event.data.result
          const message = isIpniAdvertisementSuccessful
            ? `IPNI advertisement successful. IPFS retrieval possible.`
            : `IPNI advertisement pending`

          completeOperation('ipni', message, isIpniAdvertisementSuccessful ? 'success' : 'warning')

          if (isIpniAdvertisementSuccessful) {
            log.spinnerSection('IPFS Retrieval URLs', [
              pc.gray(`ipfs://${rootCid}`),
              pc.gray(`https://inbrowser.link/ipfs/${rootCid}`),
              pc.gray(`https://dweb.link/ipfs/${rootCid}`),
            ])
          }
          break
        }
        case 'ipniAdvertisement.failed': {
          logger.error({ error: event.data.error }, 'Error checking IPNI advertisement')
          completeOperation('ipni', `IPNI advertisement check failed`, 'warning')
          log.spinnerSection('IPNI advertisement check failed', [
            pc.gray(`IPNI advertisement does not exist at http://filecoinpin.contact/cid/${rootCid}`),
          ])
          break
        }
        default: {
          break
        }
      }
    },
  })

  if (ipniAnnouncementPromise) {
    try {
      await ipniAnnouncementPromise
    } catch {
      // messaging should be handled elsewhere.
    }
  }

  return {
    ...uploadResult,
    network: synapseService.synapse.getNetwork(),
    transactionHash: uploadResult.transactionHash,
  }
}

/**
 * Display results for import or add command
 *
 * @param result - Result data to display
 * @param operation - Operation name ('Import' or 'Add')
 */
export function displayUploadResults(
  result: {
    filePath: string
    fileSize: number
    rootCid: string
    pieceCid: string
    pieceId?: number | undefined
    dataSetId: string
    providerInfo: any
    transactionHash?: string | undefined
  },
  operation: string,
  network: string
): void {
  log.line(`Network: ${pc.bold(network)}`)
  log.line('')

  log.line(pc.bold(`${operation} Details`))
  log.indent(`File: ${result.filePath}`)
  log.indent(`Size: ${formatFileSize(result.fileSize)}`)
  log.indent(`Root CID: ${result.rootCid}`)
  log.line('')

  log.line(pc.bold('Filecoin Storage'))
  log.indent(`Piece CID: ${result.pieceCid}`)
  log.indent(`Piece ID: ${result.pieceId?.toString() || 'N/A'}`)
  log.indent(`Data Set ID: ${result.dataSetId}`)

  log.line('')
  log.line(pc.bold('Storage Provider'))
  log.indent(`Provider ID: ${result.providerInfo.id}`)
  log.indent(`Name: ${result.providerInfo.name}`)
  const downloadURL = getDownloadURL(result.providerInfo, result.pieceCid)
  if (downloadURL) {
    log.indent(`Direct Download URL: ${downloadURL}`)
  }

  if (result.transactionHash) {
    log.line('')
    log.line(pc.bold('Transaction'))
    log.indent(`Hash: ${result.transactionHash}`)
  }

  log.flush()
}<|MERGE_RESOLUTION|>--- conflicted
+++ resolved
@@ -295,7 +295,6 @@
   const uploadResult = await executeUpload(synapseService, carData, rootCid, {
     logger,
     contextId: `${contextType}-${Date.now()}`,
-<<<<<<< HEAD
     onProgress(event) {
       switch (event.type) {
         case 'onUploadComplete': {
@@ -309,21 +308,11 @@
           }
           spinner?.start('Adding piece to DataSet...')
           break
-=======
-    ipniValidation: { enabled: false },
-    callbacks: {
-      onUploadComplete: () => {
-        spinner?.message('Upload complete, adding to data set...')
-      },
-      onPieceAdded: (transaction) => {
-        if (transaction) {
-          spinner?.message('Piece added to data set, confirming on-chain...')
->>>>>>> b020a428
         }
         case 'onPieceAdded': {
           spinner?.stop(`${pc.green('✓')} Piece added to DataSet (unconfirmed on-chain)`)
-          if (event.data.transaction?.hash) {
-            transactionHash = event.data.transaction?.hash
+          if (event.data.txHash) {
+            transactionHash = event.data.txHash
           }
           log.spinnerSection('Explorer URLs', [
             pc.gray(`Piece: https://pdp.vxb.ai/calibration/piece/${pieceCid}`),
