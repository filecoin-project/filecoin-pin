import type { Synapse } from '@filoz/synapse-sdk'
import type { CID } from 'multiformats/cid'
import type { Logger } from 'pino'
import {
  checkAllowances,
  checkFILBalance,
  checkUSDFCBalance,
  type PaymentCapacityCheck,
  setMaxAllowances,
  validatePaymentCapacity,
  validatePaymentRequirements,
} from '../payments/index.js'
import { isSessionKeyMode, type SynapseService } from '../synapse/index.js'
<<<<<<< HEAD
import type { ProgressEvent, ProgressEventHandler } from '../utils/types.js'
import {
  type ValidateIPNIAdvertisementOptions,
  type ValidateIPNIProgressEvents,
  validateIPNIAdvertisement,
} from '../utils/validate-ipni-advertisement.js'
import { type SynapseUploadResult, type UploadProgressEvents, uploadToSynapse } from './synapse.js'
=======
import {
  type ValidateIPNIAdvertisementOptions,
  validateIPNIAdvertisement,
} from '../utils/validate-ipni-advertisement.js'
import { type SynapseUploadResult, uploadToSynapse } from './synapse.js'
>>>>>>> b020a428

export type { SynapseUploadOptions, SynapseUploadResult, UploadProgressEvents } from './synapse.js'
export { getDownloadURL, getServiceURL, uploadToSynapse } from './synapse.js'

/**
 * Options for evaluating whether an upload can proceed.
 */
export type UploadReadinessProgressEvents =
  | ProgressEvent<'checking-balances'>
  | ProgressEvent<'checking-allowances'>
  | ProgressEvent<'configuring-allowances'>
  | ProgressEvent<'allowances-configured', { transactionHash?: string }>
  | ProgressEvent<'validating-capacity'>

export interface UploadReadinessOptions {
  /** Initialized Synapse instance. */
  synapse: Synapse
  /** Size of the CAR file (bytes). */
  fileSize: number
  /**
   * Automatically configure allowances when they are missing.
   * Defaults to `true` to match current CLI/action behaviour.
   */
  autoConfigureAllowances?: boolean
  /** Optional callback for progress updates. */
  onProgress?: ProgressEventHandler<UploadReadinessProgressEvents>
}

/**
 * Result of the payment readiness check prior to upload.
 */
export interface UploadReadinessResult {
  /** Overall status of the readiness check. */
  status: 'ready' | 'blocked'
  /** Gas + USDFC validation outcome. */
  validation: {
    isValid: boolean
    errorMessage?: string
    helpMessage?: string
  }
  /** FIL/gas balance status. */
  filStatus: Awaited<ReturnType<typeof checkFILBalance>>
  /** Wallet USDFC balance. */
  walletUsdfcBalance: Awaited<ReturnType<typeof checkUSDFCBalance>>
  /** Allowance update information. */
  allowances: {
    needsUpdate: boolean
    updated: boolean
    transactionHash?: string | undefined
  }
  /** Capacity check from Synapse (present even when blocked). */
  capacity?: PaymentCapacityCheck
  /** Suggestions returned by the capacity check. */
  suggestions: string[]
}

type CapacityStatus = 'sufficient' | 'warning' | 'insufficient'

/**
 * Check readiness for uploading a CAR file.
 *
 * This performs the same validation chain previously used by the CLI/action:
 * 1. Ensure basic wallet requirements (FIL for gas, USDFC balance)
 * 2. Confirm or configure WarmStorage allowances
 * 3. Validate that the current deposit can cover the upload
 *
 * The function only mutates state when `autoConfigureAllowances` is enabled
 * (default), in which case it will call {@link setMaxAllowances} as needed.
 *
 * **Session Key Authentication**: When using session key authentication,
 * `autoConfigureAllowances` is automatically disabled since payment operations
 * require the owner wallet to sign. Allowances must be configured separately
 * by the owner wallet before uploads can proceed.
 */
export async function checkUploadReadiness(options: UploadReadinessOptions): Promise<UploadReadinessResult> {
  const { synapse, fileSize, autoConfigureAllowances = true, onProgress } = options

  // Detect session key mode - payment operations cannot be performed
  const sessionKeyMode = isSessionKeyMode(synapse)
  const canConfigureAllowances = autoConfigureAllowances && !sessionKeyMode

  onProgress?.({ type: 'checking-balances' })

  const filStatus = await checkFILBalance(synapse)
  const walletUsdfcBalance = await checkUSDFCBalance(synapse)

  const validation = validatePaymentRequirements(filStatus.hasSufficientGas, walletUsdfcBalance, filStatus.isCalibnet)
  if (!validation.isValid) {
    return {
      status: 'blocked',
      validation,
      filStatus,
      walletUsdfcBalance,
      allowances: {
        needsUpdate: false,
        updated: false,
      },
      suggestions: [],
    }
  }

  onProgress?.({ type: 'checking-allowances' })

  const allowanceStatus = await checkAllowances(synapse)
  let allowancesUpdated = false
  let allowanceTxHash: string | undefined

  // Only try to configure allowances if not in session key mode
  if (allowanceStatus.needsUpdate && canConfigureAllowances) {
    onProgress?.({ type: 'configuring-allowances' })
    const setResult = await setMaxAllowances(synapse)
    allowancesUpdated = true
    allowanceTxHash = setResult.transactionHash
    onProgress?.({ type: 'allowances-configured', data: { transactionHash: allowanceTxHash } })
  }

  onProgress?.({ type: 'validating-capacity' })

  const capacityCheck = await validatePaymentCapacity(synapse, fileSize)
  const capacityStatus = determineCapacityStatus(capacityCheck)

  if (capacityStatus === 'insufficient') {
    return {
      status: 'blocked',
      validation,
      filStatus,
      walletUsdfcBalance,
      allowances: {
        needsUpdate: allowanceStatus.needsUpdate,
        updated: allowancesUpdated,
        transactionHash: allowanceTxHash,
      },
      capacity: capacityCheck,
      suggestions: capacityCheck.suggestions,
    }
  }

  return {
    status: 'ready',
    validation,
    filStatus,
    walletUsdfcBalance,
    allowances: {
      needsUpdate: allowanceStatus.needsUpdate,
      updated: allowancesUpdated,
      transactionHash: allowanceTxHash,
    },
    capacity: capacityCheck,
    suggestions: capacityCheck.suggestions,
  }
}

function determineCapacityStatus(capacity: PaymentCapacityCheck): CapacityStatus {
  if (!capacity.canUpload) return 'insufficient'
  if (capacity.suggestions.length > 0) return 'warning'
  return 'sufficient'
}

export interface UploadExecutionOptions {
  /** Logger used for structured upload events. */
  logger: Logger
  /** Optional identifier to help correlate logs. */
  contextId?: string
  /** Optional umbrella onProgress receiving child progress events. */
  onProgress?: ProgressEventHandler<(UploadProgressEvents | ValidateIPNIProgressEvents) & {}>
  /** Optional metadata to associate with the upload. */
  metadata?: Record<string, string>
  /**
   * Optional IPNI validation behaviour. When enabled (default), the upload flow will wait for the IPFS Root CID to be announced to IPNI.
   */
  ipniValidation?: {
    /**
     * Enable the IPNI validation wait.
     *
     * @default: true
     */
    enabled?: boolean
<<<<<<< HEAD
  } & Omit<ValidateIPNIAdvertisementOptions, 'onProgress'>
=======
  } & ValidateIPNIAdvertisementOptions
>>>>>>> b020a428
}

export interface UploadExecutionResult extends SynapseUploadResult {
  /** Active network derived from the Synapse instance. */
  network: string
  /** Transaction hash from the piece-addition step (if available). */
  transactionHash?: string | undefined
  /**
   * True if the IPFS Root CID was observed on filecoinpin.contact (IPNI).
   *
   * You should block any displaying, or attempting to access, of IPFS download URLs unless the IPNI validation is successful.
   */
  ipniValidated: boolean
}

/**
 * Execute the upload to Synapse, returning the same structured data used by the
 * CLI and GitHub Action.
 */
export async function executeUpload(
  synapseService: SynapseService,
  carData: Uint8Array,
  rootCid: CID,
  options: UploadExecutionOptions
): Promise<UploadExecutionResult> {
  const { logger, contextId } = options
  let transactionHash: string | undefined
  let ipniValidationPromise: Promise<boolean> | undefined

<<<<<<< HEAD
  const onProgress: ProgressEventHandler<UploadProgressEvents | ValidateIPNIProgressEvents> = (event) => {
    switch (event.type) {
      case 'onPieceAdded': {
        // Begin IPNI validation as soon as the piece is added to the data set
        if (options.ipniValidation?.enabled !== false && ipniValidationPromise == null) {
          try {
            const { enabled: _enabled, ...rest } = options.ipniValidation ?? {}
            ipniValidationPromise = validateIPNIAdvertisement(rootCid, {
              ...rest,
              logger,
            })
          } catch (error) {
            logger.error({ error }, 'Could not begin IPNI advertisement validation')
            ipniValidationPromise = Promise.resolve(false)
          }
        }
        if (event.data.transaction != null && event.data.transaction.hash != null) {
          transactionHash = event.data.transaction.hash
        }
        break
      }
      default: {
        break
      }
    }
    options.onProgress?.(event)
=======
  const mergedCallbacks: UploadCallbacks = {
    onUploadComplete: (pieceCid) => {
      callbacks?.onUploadComplete?.(pieceCid)
      // Begin IPNI validation as soon as the upload completes
      if (options.ipniValidation?.enabled !== false && ipniValidationPromise == null) {
        try {
          const { enabled: _enabled, ...rest } = options.ipniValidation ?? {}
          ipniValidationPromise = validateIPNIAdvertisement(rootCid, {
            ...rest,
            logger,
          })
        } catch (error) {
          logger.error({ error }, 'Could not begin IPNI advertisement validation')
          ipniValidationPromise = Promise.resolve(false)
        }
      }
    },
    onPieceAdded: (txHash) => {
      if (txHash) {
        transactionHash = txHash
      }
      callbacks?.onPieceAdded?.(txHash)
    },
    onPieceConfirmed: (pieceIds) => {
      callbacks?.onPieceConfirmed?.(pieceIds)
    },
>>>>>>> b020a428
  }

  const uploadOptions: Parameters<typeof uploadToSynapse>[4] = {
    onProgress,
  }
  if (contextId) {
    uploadOptions.contextId = contextId
  }
  if (options.metadata) {
    uploadOptions.metadata = options.metadata
  }

  const uploadResult = await uploadToSynapse(synapseService, carData, rootCid, logger, uploadOptions)

  // Optionally validate IPNI advertisement of the root CID before returning
  let ipniValidated = false
  if (ipniValidationPromise != null) {
    try {
      ipniValidated = await ipniValidationPromise
    } catch (error) {
      logger.error({ error }, 'Could not validate IPNI advertisement')
      ipniValidated = false
    }
  }

  const result: UploadExecutionResult = {
    ...uploadResult,
    network: synapseService.synapse.getNetwork(),
    transactionHash,
    ipniValidated,
  }

  return result
}<|MERGE_RESOLUTION|>--- conflicted
+++ resolved
@@ -11,21 +11,13 @@
   validatePaymentRequirements,
 } from '../payments/index.js'
 import { isSessionKeyMode, type SynapseService } from '../synapse/index.js'
-<<<<<<< HEAD
 import type { ProgressEvent, ProgressEventHandler } from '../utils/types.js'
 import {
   type ValidateIPNIAdvertisementOptions,
   type ValidateIPNIProgressEvents,
   validateIPNIAdvertisement,
 } from '../utils/validate-ipni-advertisement.js'
-import { type SynapseUploadResult, type UploadProgressEvents, uploadToSynapse } from './synapse.js'
-=======
-import {
-  type ValidateIPNIAdvertisementOptions,
-  validateIPNIAdvertisement,
-} from '../utils/validate-ipni-advertisement.js'
-import { type SynapseUploadResult, uploadToSynapse } from './synapse.js'
->>>>>>> b020a428
+import { type SynapseUploadResult, uploadToSynapse, type UploadProgressEvents } from './synapse.js'
 
 export type { SynapseUploadOptions, SynapseUploadResult, UploadProgressEvents } from './synapse.js'
 export { getDownloadURL, getServiceURL, uploadToSynapse } from './synapse.js'
@@ -203,11 +195,7 @@
      * @default: true
      */
     enabled?: boolean
-<<<<<<< HEAD
   } & Omit<ValidateIPNIAdvertisementOptions, 'onProgress'>
-=======
-  } & ValidateIPNIAdvertisementOptions
->>>>>>> b020a428
 }
 
 export interface UploadExecutionResult extends SynapseUploadResult {
@@ -237,7 +225,6 @@
   let transactionHash: string | undefined
   let ipniValidationPromise: Promise<boolean> | undefined
 
-<<<<<<< HEAD
   const onProgress: ProgressEventHandler<UploadProgressEvents | ValidateIPNIProgressEvents> = (event) => {
     switch (event.type) {
       case 'onPieceAdded': {
@@ -254,8 +241,8 @@
             ipniValidationPromise = Promise.resolve(false)
           }
         }
-        if (event.data.transaction != null && event.data.transaction.hash != null) {
-          transactionHash = event.data.transaction.hash
+        if (event.data.txHash != null && event.data.txHash != null) {
+          transactionHash = event.data.txHash
         }
         break
       }
@@ -264,34 +251,6 @@
       }
     }
     options.onProgress?.(event)
-=======
-  const mergedCallbacks: UploadCallbacks = {
-    onUploadComplete: (pieceCid) => {
-      callbacks?.onUploadComplete?.(pieceCid)
-      // Begin IPNI validation as soon as the upload completes
-      if (options.ipniValidation?.enabled !== false && ipniValidationPromise == null) {
-        try {
-          const { enabled: _enabled, ...rest } = options.ipniValidation ?? {}
-          ipniValidationPromise = validateIPNIAdvertisement(rootCid, {
-            ...rest,
-            logger,
-          })
-        } catch (error) {
-          logger.error({ error }, 'Could not begin IPNI advertisement validation')
-          ipniValidationPromise = Promise.resolve(false)
-        }
-      }
-    },
-    onPieceAdded: (txHash) => {
-      if (txHash) {
-        transactionHash = txHash
-      }
-      callbacks?.onPieceAdded?.(txHash)
-    },
-    onPieceConfirmed: (pieceIds) => {
-      callbacks?.onPieceConfirmed?.(pieceIds)
-    },
->>>>>>> b020a428
   }
 
   const uploadOptions: Parameters<typeof uploadToSynapse>[4] = {
