--- conflicted
+++ resolved
@@ -6,7 +6,6 @@
  */
 import type { PieceCID, UploadOptions } from '@filoz/synapse-sdk'
 import { METADATA_KEYS, type ProviderInfo, type UploadCallbacks } from '@filoz/synapse-sdk'
-import type { TransactionResponse } from 'ethers'
 import type { CID } from 'multiformats/cid'
 import type { Logger } from 'pino'
 import type { SynapseService } from '../synapse/index.js'
@@ -14,7 +13,7 @@
 
 export type UploadProgressEvents =
   | ProgressEvent<'onUploadComplete', { pieceCid: PieceCID }>
-  | ProgressEvent<'onPieceAdded', { transaction: TransactionResponse | undefined }>
+  | ProgressEvent<'onPieceAdded', { txHash: `0x${string}` | undefined }>
   | ProgressEvent<'onPieceConfirmed', { pieceIds: number[] }>
 
 export interface SynapseUploadOptions {
@@ -113,11 +112,7 @@
           'Piece added to data set'
         )
       }
-<<<<<<< HEAD
-      onProgress?.({ type: 'onPieceAdded', data: { transaction } })
-=======
-      callbacks?.onPieceAdded?.(txHash)
->>>>>>> b020a428
+      onProgress?.({ type: 'onPieceAdded', data: { txHash } })
     },
 
     onPieceConfirmed: (pieceIds) => {
