import type { TelemetryConfig } from '@filoz/synapse-sdk'
import {
  ADD_PIECES_TYPEHASH,
  CREATE_DATA_SET_TYPEHASH,
  METADATA_KEYS,
  type ProviderInfo,
  RPC_URLS,
  type StorageContext,
  type StorageContextCallbacks,
  type StorageServiceOptions,
  Synapse,
  type SynapseOptions,
} from '@filoz/synapse-sdk'
import { type Provider as EthersProvider, JsonRpcProvider, type Signer, Wallet, WebSocketProvider } from 'ethers'
import type { Logger } from 'pino'
import { ADDRESS_ONLY_SIGNER_SYMBOL, AddressOnlySigner } from './address-only-signer.js'
import { getTelemetryConfig } from './telemetry-config.js'

const WEBSOCKET_REGEX = /^ws(s)?:\/\//i

/**
 * Default metadata for Synapse data sets created by filecoin-pin
 */
const DEFAULT_DATA_SET_METADATA = {
  [METADATA_KEYS.WITH_IPFS_INDEXING]: '', // Enable IPFS indexing for all data sets
  source: 'filecoin-pin', // Identify the source application
} as const

/**
 * Default configuration for creating storage contexts
 */
const DEFAULT_STORAGE_CONTEXT_CONFIG = {
  withIpni: true, // Always filter for IPNI-enabled providers for IPFS indexing
  metadata: DEFAULT_DATA_SET_METADATA,
} as const

let synapseInstance: Synapse | null = null
let storageInstance: StorageContext | null = null
let currentProviderInfo: ProviderInfo | null = null
let activeProvider: any = null // Track the provider for cleanup

/**
 * Complete application configuration interface
 * This is the main config interface that can be imported by CLI and other consumers
 */
export interface Config {
  port: number
  host: string
  privateKey: string | undefined
  rpcUrl: string
  databasePath: string
  // TODO: remove this from core?
  carStoragePath: string
  logLevel: string
  warmStorageAddress: string | undefined
}

/**
 * Common options for all Synapse configurations
 */
interface BaseSynapseConfig {
  /** RPC endpoint for the target Filecoin network. Defaults to calibration. */
  rpcUrl?: string | undefined
  /** Optional override for WarmStorage contract address */
  warmStorageAddress?: string | undefined
  withCDN?: boolean | undefined
  /**
   * Telemetry configuration, merges fields, but appends "appName" to the existing appName
   * @example
   * {
   *   appName: "filecoin-pin@v1.0.0-${your-app-name}",
   *   enabled: true,
   *   environment: "development",
   * }
   */
  telemetry?: TelemetryConfig
}

/**
 * Standard authentication with private key
 */
export interface PrivateKeyConfig extends BaseSynapseConfig {
  privateKey: string
}

/**
 * Session key authentication with wallet address and session key
 */
export interface SessionKeyConfig extends BaseSynapseConfig {
  walletAddress: string
  sessionKey: string
}

/**
 * Signer-based authentication with ethers Signer
 */
export interface SignerConfig extends BaseSynapseConfig {
  signer: Signer
  /** Target Filecoin network (required for signer mode to determine default RPC) */
  network: 'mainnet' | 'calibration'
}

/**
 * Configuration for Synapse initialization
 *
 * Supports three authentication modes:
 * 1. Standard: privateKey only
 * 2. Session Key: walletAddress + sessionKey
 * 3. Signer: ethers Signer instance
 */
export type SynapseSetupConfig = PrivateKeyConfig | SessionKeyConfig | SignerConfig

/**
 * Structured service object containing the fully initialized Synapse SDK and
 * its storage context
 */
export interface SynapseService {
  synapse: Synapse
  storage: StorageContext
  providerInfo: ProviderInfo
}

/**
 * Dataset selection options for multi-tenant scenarios.
 *
 * This is a curated subset of Synapse SDK options focused on the common
 * use cases for filecoin-pin.
 */
export interface DatasetOptions {
  /**
   * Create a new dataset even if one exists for this wallet.
   *
   * Set to `true` when you want each user to have their own dataset
   * despite sharing the same wallet (e.g., multi-tenant websites and org/enterprise services using the same wallet).
   *
   * @default false
   */
  createNew?: boolean

  /**
   * Connect to a specific dataset by ID.
   *
   * Use this to reconnect to a user's existing dataset after retrieving
   * the ID from localStorage or a database.
   *
   * Takes precedence over `createNew` if both are provided.
   */
  useExisting?: number

  /**
   * Custom metadata to attach to the dataset.
   *
   * Note: If `useExisting` is provided, metadata is ignored since you're
   * connecting to an existing dataset.
   */
  metadata?: Record<string, string>
}

/**
 * Options for creating a storage context.
 */
export interface CreateStorageContextOptions {
  /**
   * Dataset selection options.
   */
  dataset?: DatasetOptions

  /**
   * Progress callbacks for tracking creation.
   */
  callbacks?: StorageContextCallbacks

  /**
   * Override provider selection by address.
   * Takes precedence over providerId if both are specified.
   */
  providerAddress?: string

  /**
   * Override provider selection by ID.
   */
  providerId?: number
}

/**
 * Reset the service instances (for testing)
 */
export function resetSynapseService(): void {
  synapseInstance = null
  storageInstance = null
  currentProviderInfo = null
  activeProvider = null
}

/**
 * Check if Synapse is using session key authentication
 *
 * Session key authentication uses an AddressOnlySigner which cannot sign transactions.
 * Payment operations (deposits, allowances) must be done by the owner wallet separately.
 *
 * Uses a Symbol to reliably detect AddressOnlySigner even across module boundaries.
 *
 * @param synapse - Initialized Synapse instance
 * @returns true if using session key authentication, false otherwise
 */
export function isSessionKeyMode(synapse: Synapse): boolean {
  try {
    const client = synapse.getClient()

    // The client might be wrapped in a NonceManager, check the underlying signer
    let signerToCheck: any = client
    if ('signer' in client && client.signer) {
      signerToCheck = client.signer
    }

    // Check for the AddressOnlySigner symbol (most reliable)
    return ADDRESS_ONLY_SIGNER_SYMBOL in signerToCheck && signerToCheck[ADDRESS_ONLY_SIGNER_SYMBOL] === true
  } catch {
    return false
  }
}

/**
 * Type guards for authentication configuration
 */
function isPrivateKeyConfig(config: Partial<SynapseSetupConfig>): config is PrivateKeyConfig {
  return 'privateKey' in config && config.privateKey != null
}

function isSessionKeyConfig(config: Partial<SynapseSetupConfig>): config is SessionKeyConfig {
  return (
    'walletAddress' in config && 'sessionKey' in config && config.walletAddress != null && config.sessionKey != null
  )
}

function isSignerConfig(config: Partial<SynapseSetupConfig>): config is SignerConfig {
  return 'signer' in config && config.signer != null
}

/**
 * Validate authentication configuration
 */
function validateAuthConfig(config: Partial<SynapseSetupConfig>): 'standard' | 'session-key' | 'signer' {
  const hasPrivateKey = isPrivateKeyConfig(config)
  const hasSessionKey = isSessionKeyConfig(config)
  const hasSigner = isSignerConfig(config)

  const authCount = [hasPrivateKey, hasSessionKey, hasSigner].filter(Boolean).length

  if (authCount === 0) {
    throw new Error('Authentication required: provide either privateKey, walletAddress + sessionKey, or signer')
  }

  if (authCount > 1) {
    throw new Error('Conflicting authentication: provide only one of privateKey, walletAddress + sessionKey, or signer')
  }

  if (hasPrivateKey) return 'standard'
  if (hasSessionKey) return 'session-key'
  return 'signer'
}

/**
 * Create ethers provider for the given RPC URL
 */
function createProvider(rpcURL: string): EthersProvider {
  if (WEBSOCKET_REGEX.test(rpcURL)) {
    return new WebSocketProvider(rpcURL)
  }
  return new JsonRpcProvider(rpcURL)
}

/**
 * Setup and verify session key, throws if expired
 */
async function setupSessionKey(synapse: Synapse, sessionWallet: Wallet, logger: Logger): Promise<void> {
  const sessionKey = synapse.createSessionKey(sessionWallet)

  // Verify permissions - fail fast if expired or expiring soon
  const expiries = await sessionKey.fetchExpiries([CREATE_DATA_SET_TYPEHASH, ADD_PIECES_TYPEHASH])
  const now = Math.floor(Date.now() / 1000)
  const bufferTime = 30 * 60 // 30 minutes in seconds
  const minValidTime = now + bufferTime
  const createExpiry = Number(expiries[CREATE_DATA_SET_TYPEHASH])
  const addExpiry = Number(expiries[ADD_PIECES_TYPEHASH])

  if (createExpiry <= minValidTime || addExpiry <= minValidTime) {
    throw new Error(
      `Session key expired or expiring soon (requires 30+ minutes validity). CreateDataSet: ${new Date(createExpiry * 1000).toISOString()}, AddPieces: ${new Date(addExpiry * 1000).toISOString()}`
    )
  }

  logger.info({ event: 'synapse.session_key.verified', createExpiry, addExpiry }, 'Session key verified')

  synapse.setSession(sessionKey)
  logger.info({ event: 'synapse.session_key.activated' }, 'Session key activated')
}

/**
 * Initialize the Synapse SDK without creating storage context
 *
 * Supports three authentication modes:
 * - Standard: privateKey only
 * - Session Key: walletAddress + sessionKey
 * - Signer: ethers Signer instance
 *
 * @param config - Application configuration with authentication credentials
 * @param logger - Logger instance for detailed operation tracking
 * @returns Initialized Synapse instance
 */
<<<<<<< HEAD
export async function initializeSynapse(
  config: SynapseSetupConfig,
  logger: Logger,
  telemetryConfig?: TelemetryConfig
): Promise<Synapse> {
=======
export async function initializeSynapse(config: Partial<SynapseSetupConfig>, logger: Logger): Promise<Synapse> {
>>>>>>> b020a428
  try {
    const authMode = validateAuthConfig(config)

    // Determine RPC URL based on auth mode
    let rpcURL: string
    if (isSignerConfig(config)) {
      rpcURL = config.rpcUrl ?? RPC_URLS[config.network].websocket
    } else {
      rpcURL = config.rpcUrl ?? RPC_URLS.calibration.websocket
    }

    logger.info({ event: 'synapse.init', authMode, rpcUrl: rpcURL }, 'Initializing Synapse SDK')

    const synapseOptions: SynapseOptions = {
      rpcURL,
      withIpni: true, // Always filter for IPNI-enabled providers
    }
    if (config.withCDN) {
      synapseOptions.withCDN = true
    }
    if (config.warmStorageAddress) {
      synapseOptions.warmStorageAddress = config.warmStorageAddress
    }

    let synapse: Synapse

    if (authMode === 'session-key') {
      // Session key mode - type guard ensures these are defined
      if (!isSessionKeyConfig(config)) {
        throw new Error('Internal error: session key mode but config type mismatch')
      }

      // Create provider and signers for session key mode
      const provider = createProvider(rpcURL)
      activeProvider = provider

      const ownerSigner = new AddressOnlySigner(config.walletAddress, provider)
      const sessionWallet = new Wallet(config.sessionKey, provider)

      // Initialize with owner signer, then activate session key
      synapse = await Synapse.create({
        ...synapseOptions,
        signer: ownerSigner,
        telemetry: getTelemetryConfig(telemetryConfig),
      })
      await setupSessionKey(synapse, sessionWallet, logger)
    } else if (authMode === 'signer') {
      // Signer mode - type guard ensures signer is defined
      if (!isSignerConfig(config)) {
        throw new Error('Internal error: signer mode but config type mismatch')
      }

      synapse = await Synapse.create({ ...synapseOptions, signer: config.signer })
      activeProvider = synapse.getProvider()
    } else {
      // Private key mode - type guard ensures privateKey is defined
      if (!isPrivateKeyConfig(config)) {
        throw new Error('Internal error: private key mode but config type mismatch')
      }

<<<<<<< HEAD
      synapse = await Synapse.create({ ...synapseOptions, privateKey, telemetry: getTelemetryConfig(telemetryConfig) })
=======
      synapse = await Synapse.create({ ...synapseOptions, privateKey: config.privateKey })
>>>>>>> b020a428
      activeProvider = synapse.getProvider()
    }

    const network = synapse.getNetwork()
    logger.info({ event: 'synapse.init.success', network }, 'Synapse SDK initialized')

    synapseInstance = synapse
    return synapse
  } catch (error) {
    const errorMessage = error instanceof Error ? error.message : String(error)
    logger.error({ event: 'synapse.init.failed', error: errorMessage }, 'Failed to initialize Synapse SDK')
    throw error
  }
}

/**
 * Create storage context for an initialized Synapse instance
 *
 * This creates a storage context with comprehensive callbacks for tracking
 * the data set creation and provider selection process. This is primarily
 * a wrapper around the Synapse SDK's storage context creation, adding logging
 * and progress callbacks for better observability.
 *
 * @param synapse - Initialized Synapse instance
 * @param logger - Logger instance for detailed operation tracking
 * @param options - Optional configuration for dataset selection and callbacks
 * @returns Storage context and provider information
 *
 * @example
 * ```typescript
 * // Create a new dataset (multi-user scenario)
 * const { storage } = await createStorageContext(synapse, logger, {
 *   dataset: { createNew: true }
 * })
 *
 * // Connect to existing dataset
 * const { storage } = await createStorageContext(synapse, logger, {
 *   dataset: { useExisting: 123 }
 * })
 *
 * // Default behavior (reuse wallet's dataset)
 * const { storage } = await createStorageContext(synapse, logger)
 * ```
 */
export async function createStorageContext(
  synapse: Synapse,
  logger: Logger,
  options?: CreateStorageContextOptions
): Promise<{ storage: StorageContext; providerInfo: ProviderInfo }> {
  try {
    // Create storage context with comprehensive event tracking
    // The storage context manages the data set and provider interactions
    logger.info({ event: 'synapse.storage.create' }, 'Creating storage context')

    // Convert our curated options to Synapse SDK options
    const sdkOptions: StorageServiceOptions = {
      ...DEFAULT_STORAGE_CONTEXT_CONFIG,
    }

    // Apply dataset options
    if (options?.dataset?.useExisting != null) {
      sdkOptions.dataSetId = options.dataset.useExisting
      logger.info(
        { event: 'synapse.storage.dataset.existing', dataSetId: options.dataset.useExisting },
        'Connecting to existing dataset'
      )
    } else if (options?.dataset?.createNew === true) {
      sdkOptions.forceCreateDataSet = true
      logger.info({ event: 'synapse.storage.dataset.create_new' }, 'Forcing creation of new dataset')
    }

    // Merge metadata (dataset metadata takes precedence)
    sdkOptions.metadata = {
      ...DEFAULT_DATA_SET_METADATA,
      ...options?.dataset?.metadata,
    }

    /**
     * Callbacks provide visibility into the storage lifecycle
     * These are crucial for debugging and monitoring in production
     */
    const callbacks: StorageContextCallbacks = {
      onProviderSelected: (provider) => {
        currentProviderInfo = provider

        logger.info(
          {
            event: 'synapse.storage.provider_selected',
            provider: {
              id: provider.id,
              serviceProvider: provider.serviceProvider,
              name: provider.name,
              serviceURL: provider.products?.PDP?.data?.serviceURL,
            },
          },
          'Selected storage provider'
        )

        options?.callbacks?.onProviderSelected?.(provider)
      },
      onDataSetResolved: (info) => {
        logger.info(
          {
            event: 'synapse.storage.data_set_resolved',
            dataSetId: info.dataSetId,
            isExisting: info.isExisting,
          },
          info.isExisting ? 'Using existing data set' : 'Created new data set'
        )

        options?.callbacks?.onDataSetResolved?.(info)
      },
    }

    sdkOptions.callbacks = callbacks

    // Apply provider override if present
    if (options?.providerAddress) {
      sdkOptions.providerAddress = options.providerAddress
      logger.info(
        { event: 'synapse.storage.provider_override', providerAddress: options.providerAddress },
        'Overriding provider by address'
      )
    } else if (options?.providerId != null && Number.isFinite(options.providerId)) {
      sdkOptions.providerId = options.providerId
      logger.info(
        { event: 'synapse.storage.provider_override', providerId: options.providerId },
        'Overriding provider by ID'
      )
    }

    const storage = await synapse.storage.createContext(sdkOptions)

    logger.info(
      {
        event: 'synapse.storage.created',
        dataSetId: storage.dataSetId,
        serviceProvider: storage.serviceProvider,
      },
      'Storage context created successfully'
    )

    // Store instance
    storageInstance = storage

    // Ensure we always have provider info
    if (!currentProviderInfo) {
      // This should not happen as provider is selected during context creation
      throw new Error('Provider information not available after storage context creation')
    }

    return { storage, providerInfo: currentProviderInfo }
  } catch (error) {
    const errorMessage = error instanceof Error ? error.message : String(error)
    logger.error(
      {
        event: 'synapse.storage.create.failed',
        error: errorMessage,
      },
      `Failed to create storage context: ${errorMessage}`
    )
    throw error
  }
}

/**
 * Set up complete Synapse service with SDK and storage context
 *
 * This function demonstrates the complete setup flow for Synapse:
 * 1. Validates required configuration (private key)
 * 2. Creates Synapse instance with network configuration
 * 3. Creates a storage context with comprehensive callbacks
 * 4. Returns a service object for application use
 *
 * Our wrapping of Synapse initialization and storage context creation is
 * primarily to handle our custom configuration needs and add detailed logging
 * and progress tracking.
 *
 * @param config - Application configuration with privateKey and RPC URL
 * @param logger - Logger instance for detailed operation tracking
 * @param options - Optional dataset selection and callbacks
 * @returns SynapseService with initialized Synapse and storage context
 *
 * @example
 * ```typescript
 * // Standard setup (reuses wallet's dataset)
 * const service = await setupSynapse(config, logger)
 *
 * // Create new dataset for multi-user scenario
 * const service = await setupSynapse(config, logger, {
 *   dataset: { createNew: true }
 * })
 *
 * // Connect to specific dataset
 * const service = await setupSynapse(config, logger, {
 *   dataset: { useExisting: 123 }
 * })
 * ```
 */
export async function setupSynapse(
  config: SynapseSetupConfig,
  logger: Logger,
  options?: CreateStorageContextOptions
): Promise<SynapseService> {
  // Initialize SDK
  const synapse = await initializeSynapse(config, logger)

  // Create storage context
  const { storage, providerInfo } = await createStorageContext(synapse, logger, options)

  return { synapse, storage, providerInfo }
}

/**
 * Get default storage context configuration for consistent data set creation
 *
 * @param overrides - Optional overrides to merge with defaults
 * @returns Storage context configuration with defaults
 */
export function getDefaultStorageContextConfig(overrides: any = {}) {
  return {
    ...DEFAULT_STORAGE_CONTEXT_CONFIG,
    ...overrides,
    metadata: {
      ...DEFAULT_DATA_SET_METADATA,
      ...overrides.metadata,
    },
  }
}

/**
 * Clean up a WebSocket provider connection
 * This is important for allowing the Node.js process to exit cleanly
 *
 * @param provider - The provider to clean up
 */
export async function cleanupProvider(provider: any): Promise<void> {
  if (provider && typeof provider.destroy === 'function') {
    // Suppress all errors during cleanup
    // WebSocket providers can throw async errors from scheduled operations
    // (like eth_unsubscribe) after destroy() is called
    const errorHandler = () => {
      // Silently ignore all cleanup errors
    }

    // Add error listener to suppress errors from async operations
    if (typeof provider.on === 'function') {
      provider.on('error', errorHandler)
    }

    try {
      await provider.destroy()
    } catch {
      // Ignore cleanup errors
    }

    // Small delay to allow any pending async operations to complete
    // This prevents errors from scheduled operations that trigger after destroy()
    await new Promise((resolve) => setTimeout(resolve, 100))
  }
}

/**
 * Clean up WebSocket providers and other resources
 *
 * Call this when CLI commands are finishing to ensure proper cleanup
 * and allow the process to terminate
 */
export async function cleanupSynapseService(): Promise<void> {
  // Close telemetry to flush pending events and shutdown cleanly
  if (synapseInstance) {
    await synapseInstance.telemetry.close()
  }

  if (activeProvider) {
    await cleanupProvider(activeProvider)
  }

  // Clear references
  synapseInstance = null
  storageInstance = null
  currentProviderInfo = null
  activeProvider = null
}

/**
 * Get the initialized Synapse service
 */
export function getSynapseService(): SynapseService | null {
  if (synapseInstance == null || storageInstance == null || currentProviderInfo == null) {
    return null
  }

  return {
    synapse: synapseInstance,
    storage: storageInstance,
    providerInfo: currentProviderInfo,
  }
}<|MERGE_RESOLUTION|>--- conflicted
+++ resolved
@@ -308,15 +308,11 @@
  * @param logger - Logger instance for detailed operation tracking
  * @returns Initialized Synapse instance
  */
-<<<<<<< HEAD
 export async function initializeSynapse(
   config: SynapseSetupConfig,
   logger: Logger,
   telemetryConfig?: TelemetryConfig
 ): Promise<Synapse> {
-=======
-export async function initializeSynapse(config: Partial<SynapseSetupConfig>, logger: Logger): Promise<Synapse> {
->>>>>>> b020a428
   try {
     const authMode = validateAuthConfig(config)
 
@@ -340,6 +336,9 @@
     if (config.warmStorageAddress) {
       synapseOptions.warmStorageAddress = config.warmStorageAddress
     }
+    if (telemetryConfig) {
+      synapseOptions.telemetry = getTelemetryConfig(telemetryConfig)
+    }
 
     let synapse: Synapse
 
@@ -360,7 +359,6 @@
       synapse = await Synapse.create({
         ...synapseOptions,
         signer: ownerSigner,
-        telemetry: getTelemetryConfig(telemetryConfig),
       })
       await setupSessionKey(synapse, sessionWallet, logger)
     } else if (authMode === 'signer') {
@@ -377,11 +375,7 @@
         throw new Error('Internal error: private key mode but config type mismatch')
       }
 
-<<<<<<< HEAD
-      synapse = await Synapse.create({ ...synapseOptions, privateKey, telemetry: getTelemetryConfig(telemetryConfig) })
-=======
       synapse = await Synapse.create({ ...synapseOptions, privateKey: config.privateKey })
->>>>>>> b020a428
       activeProvider = synapse.getProvider()
     }
 
