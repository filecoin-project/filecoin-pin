--- conflicted
+++ resolved
@@ -20,12 +20,16 @@
 import type { Logger } from 'pino'
 import { isSessionKeyMode } from '../synapse/index.js'
 import { formatUSDFC } from '../utils/index.js'
+import type { PaymentStatus, ServiceApprovalStatus, StorageAllowances, StorageRunwaySummary } from './types.js'
 
 // Constants
 export const USDFC_DECIMALS = 18
 const MIN_FIL_FOR_GAS = ethers.parseEther('0.1') // Minimum FIL padding for gas
 export const DEFAULT_LOCKUP_DAYS = 10 // WarmStorage requires 10 days lockup
 
+export * from './top-up.js'
+export * from './types.js'
+
 // Maximum allowances for trusted WarmStorage service
 // Using MaxUint256 which MetaMask displays as "Unlimited"
 const MAX_RATE_ALLOWANCE = ethers.MaxUint256
@@ -60,52 +64,6 @@
   if (storageTiB <= 0) return 1
   const maxScaleBySafe = Math.floor(Number.MAX_SAFE_INTEGER / storageTiB)
   return Math.max(1, Math.min(STORAGE_SCALE_MAX, maxScaleBySafe))
-}
-
-/**
- * Service approval status from the Payments contract
- */
-export interface ServiceApprovalStatus {
-  rateAllowance: bigint
-  lockupAllowance: bigint
-  lockupUsed: bigint
-  maxLockupPeriod?: bigint
-  rateUsed?: bigint
-}
-
-/**
- * Complete payment status including balances and approvals
- */
-export interface PaymentStatus {
-  network: string
-  address: string
-  filBalance: bigint
-  /** USDFC tokens sitting in the owner wallet (not yet deposited) */
-  walletUsdfcBalance: bigint
-  /** USDFC balance currently deposited into Filecoin Pay (WarmStorage contract) */
-  filecoinPayBalance: bigint
-  currentAllowances: ServiceApprovalStatus
-}
-
-/**
- * Storage allowance calculations
- */
-export interface StorageAllowances {
-  rateAllowance: bigint
-  lockupAllowance: bigint
-  storageCapacityTiB: number
-}
-
-export type StorageRunwayState = 'unknown' | 'no-spend' | 'active'
-
-export interface StorageRunwaySummary {
-  state: StorageRunwayState
-  available: bigint
-  rateUsed: bigint
-  perDay: bigint
-  lockupUsed: bigint
-  days: number
-  hours: number
 }
 
 /**
@@ -956,7 +914,6 @@
 }
 
 /**
-<<<<<<< HEAD
  * Calculate piece upload deposit requirements
  *
  * @param status - Current payment status
@@ -993,10 +950,6 @@
 /**
  * Validate payment capacity for a specific piece size
  *
-=======
- * Validate payment capacity for a specific piece size
- *
->>>>>>> 2acdebc6
  * This function checks if the deposit is sufficient for the piece upload. It
  * does not account for allowances since WarmStorage is assumed to be given
  * full trust with max allowances.
@@ -1031,12 +984,7 @@
   const storageTiB = pieceSizeBytes / Number(SIZE_CONSTANTS.TiB)
 
   // Calculate requirements
-<<<<<<< HEAD
   const uploadRequirements = calculatePieceUploadRequirements(status, pieceSizeBytes, pricePerTiBPerEpoch)
-=======
-  const required = calculateRequiredAllowances(pieceSizeBytes, pricePerTiBPerEpoch)
-  const totalDepositNeeded = withBuffer(required.lockupAllowance)
->>>>>>> 2acdebc6
 
   const result: PaymentCapacityCheck = {
     canUpload: uploadRequirements.canUpload,
@@ -1047,26 +995,15 @@
   }
 
   // Only check deposit
-<<<<<<< HEAD
   if (uploadRequirements.insufficientDeposit > 0n) {
     result.canUpload = false
     result.issues.insufficientDeposit = uploadRequirements.insufficientDeposit
     const depositNeeded = ethers.formatUnits(uploadRequirements.insufficientDeposit, 18)
-=======
-  if (status.filecoinPayBalance < totalDepositNeeded) {
-    result.canUpload = false
-    result.issues.insufficientDeposit = totalDepositNeeded - status.filecoinPayBalance
-    const depositNeeded = ethers.formatUnits(totalDepositNeeded - status.filecoinPayBalance, 18)
->>>>>>> 2acdebc6
     result.suggestions.push(`Deposit at least ${depositNeeded} USDFC`)
   }
 
   // Add warning if approaching deposit limit
-<<<<<<< HEAD
   const totalLockupAfter = status.currentAllowances.lockupUsed + uploadRequirements.required.lockupAllowance
-=======
-  const totalLockupAfter = status.currentAllowances.lockupUsed + required.lockupAllowance
->>>>>>> 2acdebc6
   if (totalLockupAfter > withoutBuffer(status.filecoinPayBalance) && result.canUpload) {
     const additionalDeposit = ethers.formatUnits(withBuffer(totalLockupAfter) - status.filecoinPayBalance, 18)
     result.suggestions.push(`Consider depositing ${additionalDeposit} more USDFC for safety margin`)
