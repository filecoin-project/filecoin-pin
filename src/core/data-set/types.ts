--- conflicted
+++ resolved
@@ -62,12 +62,9 @@
  * - Contract details (commissionBps, pdpEndEpoch, cdnEndEpoch)
  * - Piece tracking (nextPieceId, currentPieceCount)
  * - Provider enrichment (optional provider field)
-<<<<<<< HEAD
- * - Optional detailed information (pieces, metadata, size calculations, warnings)
-=======
  * - Dataset metadata (inherited from EnhancedDataSetInfo.metadata - key-value pairs from WarmStorage)
  * - Filecoin-pin creation flag (indicates if created by filecoin-pin)
->>>>>>> cfe0d6d2
+ * - Optional detailed information (pieces, metadata, size calculations, warnings)
  *
  * The dataSetId alias makes pdpVerifierDataSetId more discoverable.
  */
@@ -76,7 +73,6 @@
   dataSetId: number
   /** Provider information (enriched from getStorageInfo if available) */
   provider: ProviderInfo | undefined
-<<<<<<< HEAD
   /** Leaf count for size calculation (optional, populated when fetching detailed info) */
   // TODO: do we care about leafCount?
   leafCount?: bigint
@@ -85,10 +81,8 @@
   totalSizeBytes?: bigint
   /** Pieces in the dataset (optional, populated when fetching detailed info) */
   pieces?: PieceInfo[]
-=======
   /** Indicates if this dataset was created by filecoin-pin (has WITH_IPFS_INDEXING and source='filecoin-pin' metadata) */
   createdWithFilecoinPin: boolean
->>>>>>> cfe0d6d2
 }
 
 /**
