--- conflicted
+++ resolved
@@ -7,16 +7,9 @@
 import { importCommand } from './commands/import.js'
 import { paymentsCommand } from './commands/payments.js'
 import { serverCommand } from './commands/server.js'
-<<<<<<< HEAD
 import { sessionCommand } from './commands/session.js'
-
-// Get package.json for version
-const __dirname = dirname(fileURLToPath(import.meta.url))
-const packageJson = JSON.parse(readFileSync(join(__dirname, '..', 'package.json'), 'utf-8'))
-=======
 import { checkForUpdate, type UpdateCheckStatus } from './common/version-check.js'
 import { version as packageVersion } from './core/utils/version.js'
->>>>>>> 70e780f1
 
 // Create the main program
 const program = new Command()
