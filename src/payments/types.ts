--- conflicted
+++ resolved
@@ -1,9 +1,6 @@
-<<<<<<< HEAD
-=======
 import type { Synapse } from '@filoz/synapse-sdk'
 import type { Spinner } from '../utils/cli-helpers.js'
 
->>>>>>> aaaa1696
 // Re-export payment types from the core module
 export type { PaymentStatus, StorageAllowances } from '../core/payments/index.js'
 
