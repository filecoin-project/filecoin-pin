--- conflicted
+++ resolved
@@ -8,42 +8,27 @@
 import { RPC_URLS, Synapse, TIME_CONSTANTS } from '@filoz/synapse-sdk'
 import { ethers } from 'ethers'
 import pc from 'picocolors'
-<<<<<<< HEAD
 import { MIN_RUNWAY_DAYS } from '../common/constants.js'
 import {
+  calculateStorageRunway,
   checkAndSetAllowances,
-  computeAdjustmentForExactDays,
-  computeAdjustmentForExactDaysWithFile,
-  computeAdjustmentForExactDeposit,
-} from '../synapse/payments.js'
-import { cleanupProvider } from '../synapse/service.js'
-import type { Spinner } from '../utils/cli-helpers.js'
-import { cancel, createSpinner, intro, isInteractive, outro } from '../utils/cli-helpers.js'
-import { isTTY, log } from '../utils/cli-logger.js'
-=======
->>>>>>> 300ecd58
-import {
-  calculateStorageRunway,
   checkFILBalance,
   checkUSDFCBalance,
   computeAdjustmentForExactDays,
+  computeAdjustmentForExactDaysWithFile,
   computeAdjustmentForExactDeposit,
   depositUSDFC,
   getPaymentStatus,
   validatePaymentRequirements,
   withdrawUSDFC,
-<<<<<<< HEAD
-} from './setup.js'
-import type { AutoFundOptions, FundingAdjustmentResult, FundOptions } from './types.js'
-=======
 } from '../core/payments/index.js'
 import { cleanupProvider } from '../core/synapse/index.js'
 import { formatUSDFC } from '../core/utils/format.js'
 import { formatRunwaySummary } from '../core/utils/index.js'
-import { cancel, createSpinner, intro, outro } from '../utils/cli-helpers.js'
+import type { Spinner } from '../utils/cli-helpers.js'
+import { cancel, createSpinner, intro, isInteractive, outro } from '../utils/cli-helpers.js'
 import { isTTY, log } from '../utils/cli-logger.js'
-import type { FundOptions } from './types.js'
->>>>>>> 300ecd58
+import type { AutoFundOptions, FundingAdjustmentResult, FundOptions } from './types.js'
 
 // Helper: confirm/warn or bail when target implies < 10-day runway
 async function ensureBelowTenDaysAllowed(opts: {
