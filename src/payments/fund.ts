--- conflicted
+++ resolved
@@ -8,13 +8,6 @@
 import { RPC_URLS, Synapse, TIME_CONSTANTS } from '@filoz/synapse-sdk'
 import { ethers } from 'ethers'
 import pc from 'picocolors'
-<<<<<<< HEAD
-import {
-  calculateStorageRunway,
-  checkFILBalance,
-  checkUSDFCBalance,
-  computeAdjustmentForExactDays,
-=======
 import { MIN_RUNWAY_DAYS } from '../common/constants.js'
 import {
   calculateStorageRunway,
@@ -23,7 +16,6 @@
   checkUSDFCBalance,
   computeAdjustmentForExactDays,
   computeAdjustmentForExactDaysWithFile,
->>>>>>> aaaa1696
   computeAdjustmentForExactDeposit,
   depositUSDFC,
   getPaymentStatus,
@@ -33,16 +25,10 @@
 import { cleanupProvider } from '../core/synapse/index.js'
 import { formatUSDFC } from '../core/utils/format.js'
 import { formatRunwaySummary } from '../core/utils/index.js'
-<<<<<<< HEAD
-import { cancel, createSpinner, intro, outro } from '../utils/cli-helpers.js'
-import { isTTY, log } from '../utils/cli-logger.js'
-import type { FundOptions } from './types.js'
-=======
 import type { Spinner } from '../utils/cli-helpers.js'
 import { cancel, createSpinner, intro, isInteractive, outro } from '../utils/cli-helpers.js'
 import { isTTY, log } from '../utils/cli-logger.js'
 import type { AutoFundOptions, FundingAdjustmentResult, FundOptions } from './types.js'
->>>>>>> aaaa1696
 
 // Helper: confirm/warn or bail when target implies < 10-day runway
 async function ensureBelowTenDaysAllowed(opts: {
@@ -140,8 +126,6 @@
     `Deposited: ${formatUSDFC(updated.depositedAmount)} USDFC`,
     runway.state === 'active' ? `Runway: ~${runwayDisplay}` : `Runway: ${runwayDisplay}`,
   ])
-<<<<<<< HEAD
-=======
 }
 
 /**
@@ -231,7 +215,6 @@
     newRunwayDays: newRunway,
     newRunwayHours: newRunwayHours,
   }
->>>>>>> aaaa1696
 }
 
 export async function runFund(options: FundOptions): Promise<void> {
