--- conflicted
+++ resolved
@@ -81,19 +81,12 @@
   /** @type {PaymentStatus} */
   const paymentStatus = {
     filecoinPayBalance: '0',
-<<<<<<< HEAD
-    walletUsdfcBalance: '0',
-=======
->>>>>>> 2acdebc6
     storageRunway: 'Unknown',
     depositedThisRun: '0',
     network,
     address: 'Unknown',
     filBalance: 0n,
-<<<<<<< HEAD
-=======
     walletUsdfcBalance: '0',
->>>>>>> 2acdebc6
     currentAllowances: {
       rateAllowance: 0n,
       lockupAllowance: 0n,
@@ -121,12 +114,7 @@
     `* Piece download direct from provider: ${previewUrl}`,
     '',
     '**Payment:**',
-<<<<<<< HEAD
-    `* Wallet USDFC balance: ${formatUSDFC(ethers.parseUnits(paymentStatus.walletUsdfcBalance ?? '0', 18))} USDFC`,
-    `* Current Filecoin Pay balance: ${formatUSDFC(ethers.parseUnits(paymentStatus.filecoinPayBalance ?? '0', 18))} USDFC`,
-=======
     `* Current Filecoin Pay balance: ${formatUSDFC(ethers.parseUnits(paymentStatus.filecoinPayBalance, 18))} USDFC`,
->>>>>>> 2acdebc6
     `* Amount deposited to Filecoin Pay by this workflow: ${formatUSDFC(ethers.parseUnits(paymentStatus.depositedThisRun, 18))} USDFC`,
     `* Data Set Storage runway: ${paymentStatus.storageRunway}`,
     '',
