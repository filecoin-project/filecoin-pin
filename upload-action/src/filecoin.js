import { promises as fs } from 'node:fs'
import { RPC_URLS } from '@filoz/synapse-sdk'
import {
  calculateStorageRunway,
  computeAdjustmentForExactDaysWithPiece,
  computeTopUpForDuration,
  depositUSDFC,
  getPaymentStatus,
} from 'filecoin-pin/core/payments'
import {
  cleanupSynapseService,
  createStorageContext,
  initializeSynapse as initSynapse,
} from 'filecoin-pin/core/synapse'
import { createUnixfsCarBuilder } from 'filecoin-pin/core/unixfs'
import { checkUploadReadiness, executeUpload, getDownloadURL } from 'filecoin-pin/core/upload'
import { formatRunwaySummary, formatUSDFC } from 'filecoin-pin/core/utils'
import { CID } from 'multiformats/cid'
import { ERROR_CODES, FilecoinPinError, getErrorMessage } from './errors.js'

/**
 * @typedef {import('./types.js').CreateStorageContextOptions} CreateStorageContextOptions
 * @typedef {import('./types.js').ParsedInputs} ParsedInputs
 * @typedef {import('./types.js').BuildResult} BuildResult
 * @typedef {import('./types.js').UploadResult} UploadResult
 * @typedef {import('./types.js').PaymentStatus} PaymentStatus
 * @typedef {import('./types.js').PaymentConfig} PaymentConfig
 * @typedef {import('./types.js').UploadConfig} UploadConfig
 * @typedef {import('./types.js').FilecoinPinPaymentStatus} FilecoinPinPaymentStatus
 * @typedef {import('./types.js').Synapse} Synapse
 */

/**
 * Initialize Synapse sdk with error handling
 * @param {{ walletPrivateKey: string, network: 'mainnet' | 'calibration' }} config - Wallet and network config
 * @param {any} logger - Logger instance
 * @returns {Promise<Synapse>} Synapse service
 */
export async function initializeSynapse(config, logger) {
  try {
    const { walletPrivateKey, network } = config
    if (!network || (network !== 'mainnet' && network !== 'calibration')) {
      throw new FilecoinPinError('Network must be either "mainnet" or "calibration"', ERROR_CODES.INVALID_INPUT)
    }

    const rpcConfig = RPC_URLS[network]
    if (!rpcConfig) {
      throw new FilecoinPinError(`Unsupported network: ${network}`, ERROR_CODES.INVALID_INPUT)
    }

    return await initSynapse(
      {
        privateKey: walletPrivateKey,
        rpcUrl: rpcConfig.websocket,
      },
      logger
    )
  } catch (error) {
    const errorMessage = getErrorMessage(error)
    if (errorMessage.includes('invalid private key')) {
      throw new FilecoinPinError('Invalid private key format', ERROR_CODES.INVALID_PRIVATE_KEY)
    }
    throw new FilecoinPinError(`Failed to initialize Synapse: ${errorMessage}`, ERROR_CODES.NETWORK_ERROR)
  }
}

/**
 * Handle payment setup and top-ups
 * @param {Synapse} synapse - Synapse service
 * @param {PaymentConfig} options - Payment options
 * @param {any} logger - Logger instance
 * @returns {Promise<PaymentStatus>} Updated payment status
 */
export async function handlePayments(synapse, options, logger) {
  const { minStorageDays, filecoinPayBalanceLimit, carSizeBytes } = options

  console.log('Checking current Filecoin Pay account balance...')
  const initialStatus = await getPaymentStatus(synapse)

  console.log(`Current Filecoin Pay balance: ${formatUSDFC(initialStatus.filecoinPayBalance)} USDFC`)
  console.log(`Wallet USDFC balance: ${formatUSDFC(initialStatus.walletUsdfcBalance)} USDFC`)

  let requiredTopUp = 0n

  if (minStorageDays > 0) {
    const rateUsed = initialStatus.currentAllowances.rateUsed ?? 0n

    // If there's an upcoming file upload and no existing usage, calculate deposit based on file size
    if (rateUsed === 0n && carSizeBytes != null && carSizeBytes > 0) {
      // Get pricing information to calculate file requirements
      const storageInfo = await synapse.storage.getStorageInfo()
      const pricePerTiBPerEpoch = storageInfo.pricing.noCDN.perTiBPerEpoch

      // Calculate required deposit accounting for the new file
      const { delta } = computeAdjustmentForExactDaysWithPiece(
        initialStatus,
        minStorageDays,
        carSizeBytes,
        pricePerTiBPerEpoch
      )

      requiredTopUp = delta > 0n ? delta : 0n
      console.log(
        `Required top-up for ${minStorageDays} days of storage (including upcoming upload): ${formatUSDFC(requiredTopUp)} USDFC`
      )
    } else {
      // Use existing logic for maintaining current usage
      const { topUp } = computeTopUpForDuration(initialStatus, minStorageDays)
      requiredTopUp = topUp
      console.log(`Required top-up for ${minStorageDays} days of storage: ${formatUSDFC(requiredTopUp)} USDFC`)
    }
  }

  // Check if deposit would exceed maximum balance if specified
  if (filecoinPayBalanceLimit != null && filecoinPayBalanceLimit >= 0n) {
    // Check if current balance already equals or exceeds limit
    if (initialStatus.filecoinPayBalance >= filecoinPayBalanceLimit) {
      logger.warn(
        `⚠️  Current balance (${formatUSDFC(initialStatus.filecoinPayBalance)}) already equals or exceeds filecoinPayBalanceLimit (${formatUSDFC(filecoinPayBalanceLimit)}). No additional deposits will be made.`
      )
      requiredTopUp = 0n // Don't deposit anything
    } else {
      // Check if required top-up would exceed the limit
      const projectedBalance = initialStatus.filecoinPayBalance + requiredTopUp
      if (projectedBalance > filecoinPayBalanceLimit) {
        // Calculate the maximum allowed top-up that won't exceed the limit
        const maxAllowedTopUp = filecoinPayBalanceLimit - initialStatus.filecoinPayBalance
        if (maxAllowedTopUp > 0n) {
          logger.warn(
            `⚠️  Required top-up (${formatUSDFC(requiredTopUp)}) would exceed filecoinPayBalanceLimit (${formatUSDFC(filecoinPayBalanceLimit)}). Reducing to ${formatUSDFC(maxAllowedTopUp)}.`
          )
          requiredTopUp = maxAllowedTopUp
        } else {
          requiredTopUp = 0n
        }
      }
    }
  }

  let newStatus = initialStatus
  if (requiredTopUp > 0n) {
    console.log(`\nSubmitting transaction to deposit ${formatUSDFC(requiredTopUp)} USDFC to Filecoin Pay...`)
    logger.info(`Depositing ${formatUSDFC(requiredTopUp)} USDFC to Filecoin Pay ...`)
    await depositUSDFC(synapse, requiredTopUp)
    console.log('✓ Transaction submitted successfully')
    console.log('(Note: Transaction will continue to process in the background)')

    // Verify the deposit was initiated
    console.log('\nVerifying deposit transaction...')
    newStatus = await getPaymentStatus(synapse)
    const depositDifference = newStatus.filecoinPayBalance - initialStatus.filecoinPayBalance

    if (depositDifference > 0n) {
      console.log(`✓ Deposit verified: ${formatUSDFC(depositDifference)} USDFC added to Filecoin Pay`)
      console.log(`New Filecoin Pay balance: ${formatUSDFC(newStatus.filecoinPayBalance)} USDFC`)
    } else {
      console.log('⚠️  Deposit transaction submitted but not yet reflected in balance')
      console.log('(This is normal - the transaction may take a moment to process)')
    }
  } else {
    console.log('✓ No deposit required - sufficient balance available')
  }

  return {
    ...initialStatus,
    // the amount of USDFC you have deposited to Filecoin Pay
    filecoinPayBalance: formatUSDFC(newStatus.filecoinPayBalance),
    // the amount of USDFC you currently hold in your wallet
    walletUsdfcBalance: formatUSDFC(newStatus.walletUsdfcBalance),
    // the amount of time you have until your funds would run out based on storage usage
    storageRunway: formatRunwaySummary(calculateStorageRunway(newStatus)),
    // the amount of USDFC deposited to Filecoin Pay during this run
    depositedThisRun: formatUSDFC(requiredTopUp),
  }
}

/**
 * Create CAR file from content path
 * @param {string} targetPath - Path to content
 * @param {string} contentPath - Original content path for logging
 * @param {any} logger - Logger instance
 * @returns {Promise<BuildResult>} CAR file info
 */
export async function createCarFile(targetPath, contentPath, logger) {
  try {
    const builder = createUnixfsCarBuilder()
    logger.info(`Packing '${contentPath}' into CAR (UnixFS) ...`)

    const { carPath, rootCid, size } = await builder.buildCar(targetPath, {
      logger,
    })

    return { carPath, ipfsRootCid: rootCid, contentPath, carSize: size }
  } catch (error) {
    throw new FilecoinPinError(`Failed to create CAR file: ${getErrorMessage(error)}`, ERROR_CODES.CAR_CREATE_FAILED)
  }
}

/**
 * Upload CAR to Filecoin via filecoin-pin
 * @param {any} synapse - Synapse service
 * @param {string} carPath - Path to CAR file
 * @param {string} ipfsRootCid - Root CID
 * @param {UploadConfig} options - Upload options
 * @param {any} logger - Logger instance
 * @returns {Promise<UploadResult>} Upload result
 */
export async function uploadCarToFilecoin(synapse, carPath, ipfsRootCid, options, logger) {
  const { withCDN, providerAddress } = options
  const providerIdInput = options.providerId

  // Read CAR data
  const carBytes = await fs.readFile(carPath)

  // Validate payment capacity through reusable helper
  const readiness = await checkUploadReadiness({
    synapse,
    fileSize: carBytes.length,
    autoConfigureAllowances: true,
  })

  if (!readiness.validation.isValid) {
    throw new FilecoinPinError(
      `Payment setup incomplete: ${readiness.validation.errorMessage}`,
      ERROR_CODES.INSUFFICIENT_FUNDS,
      {
        helpMessage: readiness.validation.helpMessage,
      }
    )
  }

  if (readiness.capacity && !readiness.capacity.canUpload) {
    throw new FilecoinPinError('Insufficient deposit for this upload', ERROR_CODES.INSUFFICIENT_FUNDS, {
      suggestions: readiness.suggestions,
      issues: readiness.capacity.issues,
    })
  }

  if (readiness.allowances.updated) {
    logger.info(
      {
        event: 'payments.allowances.updated',
        transactionHash: readiness.allowances.transactionHash,
      },
      'WarmStorage permissions configured automatically'
    )
  } else if (readiness.allowances.needsUpdate) {
    logger.warn({ event: 'payments.allowances.pending' }, 'WarmStorage permissions require manual configuration')
  }

  if (readiness.suggestions.length > 0) {
    logger.warn(
      {
        event: 'payments.capacity.warning',
        suggestions: readiness.suggestions,
      },
      'Payment capacity verified with warnings'
    )
  }

  // Prepare storage context options (inputs.js already handled priority logic)
  /** @type {CreateStorageContextOptions} */
  const storageOptions = {}

  if (providerAddress) {
    storageOptions.providerAddress = providerAddress
    logger.info({ event: 'upload.provider_override', providerAddress }, 'Using provider address override')
  } else if (providerIdInput != null) {
    storageOptions.providerId = providerIdInput
    logger.info({ event: 'upload.provider_override', providerIdInput }, 'Using provider ID override')
  }

  // Create storage context with optional CDN flag
  if (withCDN) process.env.WITH_CDN = 'true'
  const { storage, providerInfo } = await createStorageContext(synapse, logger, storageOptions)

  // Upload to Filecoin via filecoin-pin with progress tracking
  const synapseService = { synapse, storage, providerInfo }
  const cid = CID.parse(ipfsRootCid)

  console.log('\nStarting upload to storage provider...')
  console.log('⏳ Uploading data to PDP server...')

  const uploadResult = await executeUpload(synapseService, carBytes, cid, {
    logger,
    contextId: `gha-upload-${Date.now()}`,
<<<<<<< HEAD
    onProgress: (event) => {
      switch (event.type) {
        // Upload progress events
        case 'onUploadComplete': {
          console.log('✓ Data uploaded to PDP server successfully')
          console.log(`Piece CID: ${event.data.pieceCid}`)
          console.log('\n⏳ Registering piece in data set...')
          break
=======
    ipniValidation: {
      enabled: true,
      onProgress: (event) => {
        if (event.type === 'ipniAdvertisement.retryUpdate') {
          console.log(`IPNI advertisement validation attempt #${event.data.retryCount + 1}...`)
        } else if (event.type === 'ipniAdvertisement.complete') {
          console.log(event.data.result ? '✓ IPNI advertisement successful' : '✗ IPNI advertisement failed')
        }
      },
    },
    callbacks: {
      onUploadComplete: (pieceCid) => {
        console.log('✓ Data uploaded to PDP server successfully')
        console.log(`Piece CID: ${pieceCid}`)
        console.log('\n⏳ Registering piece in data set...')
      },
      onPieceAdded: (txHash) => {
        if (txHash) {
          console.log('✓ Piece registration transaction submitted')
          console.log(`Transaction hash: ${txHash}`)
          console.log('\n⏳ Waiting for on-chain confirmation...')
        } else {
          console.log('✓ Piece added to data set (no transaction needed)')
>>>>>>> b020a428
        }
        case 'onPieceAdded': {
          if (event.data.transaction?.hash) {
            console.log('✓ Piece registration transaction submitted')
            console.log(`Transaction hash: ${event.data.transaction.hash}`)
            console.log('\n⏳ Waiting for on-chain confirmation...')
          } else {
            console.log('✓ Piece added to data set (no transaction)')
          }
          break
        }
        case 'onPieceConfirmed': {
          console.log('✓ Piece confirmed on-chain')
          console.log(`Piece ID(s): ${event.data.pieceIds.join(', ')}`)
          break
        }
        // IPNI advertisement progress events
        case 'ipniAdvertisement.retryUpdate': {
          console.log(`IPNI advertisement validation attempt #${event.data.retryCount + 1}...`)
          break
        }
        case 'ipniAdvertisement.complete': {
          console.log(event.data.result ? '✓ IPNI advertisement successful' : '✗ IPNI advertisement failed')
          break
        }
        case 'ipniAdvertisement.failed': {
          console.log('✗ IPNI advertisement failed')
          console.log(`Error: ${event.data.error.message}`)
          break
        }
        default: {
          break
        }
      }
    },
  })

  console.log('\n✓ Upload to Filecoin complete!')

  const providerId = String(providerInfo.id ?? '')
  const providerName = providerInfo.name ?? (providerInfo.serviceProvider || '')
  const previewUrl = getDownloadURL(providerInfo, uploadResult.pieceCid)

  return {
    pieceCid: uploadResult.pieceCid,
    pieceId: uploadResult.pieceId != null ? String(uploadResult.pieceId) : '',
    dataSetId: uploadResult.dataSetId,
    provider: { id: providerId, name: providerName, address: providerInfo.serviceProvider ?? '' },
    previewUrl,
    network: uploadResult.network,
    ipniValidated: uploadResult.ipniValidated,
  }
}

/**
 * Cleanup filecoin-pin service
 * @returns {Promise<void>}
 */
export async function cleanupSynapse() {
  try {
    await cleanupSynapseService()
  } catch (error) {
    console.error('Cleanup failed:', getErrorMessage(error))
  }
}<|MERGE_RESOLUTION|>--- conflicted
+++ resolved
@@ -284,7 +284,6 @@
   const uploadResult = await executeUpload(synapseService, carBytes, cid, {
     logger,
     contextId: `gha-upload-${Date.now()}`,
-<<<<<<< HEAD
     onProgress: (event) => {
       switch (event.type) {
         // Upload progress events
@@ -293,36 +292,11 @@
           console.log(`Piece CID: ${event.data.pieceCid}`)
           console.log('\n⏳ Registering piece in data set...')
           break
-=======
-    ipniValidation: {
-      enabled: true,
-      onProgress: (event) => {
-        if (event.type === 'ipniAdvertisement.retryUpdate') {
-          console.log(`IPNI advertisement validation attempt #${event.data.retryCount + 1}...`)
-        } else if (event.type === 'ipniAdvertisement.complete') {
-          console.log(event.data.result ? '✓ IPNI advertisement successful' : '✗ IPNI advertisement failed')
-        }
-      },
-    },
-    callbacks: {
-      onUploadComplete: (pieceCid) => {
-        console.log('✓ Data uploaded to PDP server successfully')
-        console.log(`Piece CID: ${pieceCid}`)
-        console.log('\n⏳ Registering piece in data set...')
-      },
-      onPieceAdded: (txHash) => {
-        if (txHash) {
-          console.log('✓ Piece registration transaction submitted')
-          console.log(`Transaction hash: ${txHash}`)
-          console.log('\n⏳ Waiting for on-chain confirmation...')
-        } else {
-          console.log('✓ Piece added to data set (no transaction needed)')
->>>>>>> b020a428
         }
         case 'onPieceAdded': {
-          if (event.data.transaction?.hash) {
+          if (event.data.txHash) {
             console.log('✓ Piece registration transaction submitted')
-            console.log(`Transaction hash: ${event.data.transaction.hash}`)
+            console.log(`Transaction hash: ${event.data.txHash}`)
             console.log('\n⏳ Waiting for on-chain confirmation...')
           } else {
             console.log('✓ Piece added to data set (no transaction)')
