import { access } from 'node:fs/promises'
import { initializeSynapse } from 'filecoin-pin/core/synapse'
import pc from 'picocolors'
import pino from 'pino'
import { commentOnPR } from './comments/comment.js'
import { cleanupSynapse, handlePayments, uploadCarToFilecoin } from './filecoin.js'
import { ensurePullRequestContext, updateCheck } from './github.js'
import { parseInputs } from './inputs.js'
import { writeOutputs, writeSummary } from './outputs.js'

/**
 * @typedef {import('./types.js').CombinedContext} CombinedContext
 * @typedef {import('./types.js').ParsedInputs} ParsedInputs
 * @typedef {import('./types.js').UploadResult} UploadResult
 * @typedef {import('./types.js').PaymentStatus} PaymentStatus
 * @typedef {import('./types.js').SimplifiedPaymentStatus} SimplifiedPaymentStatus
 * @typedef {import('./types.js').UploadConfig} UploadConfig
 */

/**
 * Run upload phase: Upload to Filecoin using context data from build phase
 * @param {Partial<CombinedContext>} [buildContext]
 */
export async function runUpload(buildContext = {}) {
  const logger = pino({ level: process.env.LOG_LEVEL || 'info' })

  console.log('━━━ Preparing for Upload ━━━')

  await updateCheck({
    title: 'Initializing upload workflow',
    summary: 'Preparing to upload to Filecoin...',
  })

  // Parse inputs (upload phase needs wallet)
  /** @type {ParsedInputs} */
  const inputs = parseInputs('upload')
  const {
    walletPrivateKey,
    contentPath,
    network: inputNetwork,
    minStorageDays,
    filecoinPayBalanceLimit,
    withCDN,
    providerAddress,
    providerId,
    dryRun,
  } = inputs

  /** @type {Partial<CombinedContext>} */
  const context = { ...buildContext, contentPath }

  context.dryRun = dryRun

  const resolvedPr = await ensurePullRequestContext(context.pr)
  if (resolvedPr) {
    context.pr = resolvedPr
  }

  console.log('[context-debug] Loaded context from build phase:', context)

  // Check if this was a fork PR that was blocked
  if (context.uploadStatus === 'fork-pr-blocked') {
    console.log('━━━ Fork PR Upload Blocked ━━━')
    console.log('::notice::Fork PR detected - content built but not uploaded to Filecoin, will comment on PR')

    const rootCid = context.ipfsRootCid || ''

    await updateCheck({
      title: 'Fork PR detected',
      summary: 'Fork PR support is currently disabled for security reasons',
      text: 'CAR file built successfully but upload blocked. See PR comment for details.',
    })

    // Write outputs indicating fork PR was blocked
    await writeOutputs({
      ipfsRootCid: rootCid,
      dataSetId: '',
      pieceCid: '',
      providerId: '',
      providerName: '',
      carPath: context.carPath || '',
      uploadStatus: 'fork-pr-blocked',
    })

    await writeSummary(context, 'Fork PR blocked')

    // Comment on PR with the actual IPFS Root CID
    await commentOnPR({ ...context, uploadStatus: 'fork-pr-blocked' })

    console.log('✓ Fork PR blocked - PR comment posted explaining the limitation')
    return context
  }

  if (!context.ipfsRootCid) {
    throw new Error('No IPFS Root CID found in context. Build phase may have failed.')
  }

  const rootCid = context.ipfsRootCid
  console.log(`Root CID from context: ${rootCid}`)

  // Get CAR file path from context
  const carPath = context.carPath
  if (!carPath) {
    throw new Error('No CAR file path found in context. Build phase may have failed.')
  }

  // Verify CAR file exists
  try {
    await access(carPath)
  } catch {
    throw new Error(`CAR file not found at ${carPath}`)
  }

  // Initialize Synapse and upload
  if (!walletPrivateKey) {
    throw new Error('walletPrivateKey is required for upload phase')
  }

<<<<<<< HEAD
  /** @type {Partial<UploadResult>} */
  let { pieceCid, pieceId, dataSetId, provider, previewUrl, network } = {}
  /** @type {SimplifiedPaymentStatus} */
=======
  /**
   * @type {Partial<UploadResult>}
   * This is a simple trick to get each of these variables defined easily without using a separate let statement and jsdoc for each one.
   * We already have them in the type we want.
   */
  let { pieceCid, pieceId, dataSetId, provider, previewUrl, network, ipniValidated } = {}
  /** @type {PaymentStatus} */
>>>>>>> 15c00eee
  let paymentStatus

  if (dryRun) {
    pieceCid = context.pieceCid || 'dry-run'
    pieceId = context.pieceId || 'dry-run'
    dataSetId = context.dataSetId || 'dry-run'
    provider = context.provider || {
      id: 'dry-run',
      name: 'Dry Run Mode',
    }
    previewUrl = context.previewUrl || 'https://example.com/ipfs/dry-run'
    network = context.network || 'dry-run'
    paymentStatus = {
      filecoinPayBalance: '0',
      walletUsdfcBalance: '0',
      storageRunway: 'Unknown',
      depositedThisRun: '0',
      ...context.paymentStatus,
    }
  } else {
    const synapse = await initializeSynapse({ privateKey: walletPrivateKey, network: inputNetwork }, logger)

    console.log('\n━━━ Funding Phase: Checking Filecoin Pay Account ━━━')

    await updateCheck({
      title: 'Checking Filecoin Pay balance',
      summary: 'Verifying account balance and calculating required deposits...',
    })

    paymentStatus = await handlePayments(
      synapse,
      { minStorageDays, filecoinPayBalanceLimit, pieceSizeBytes: context.carSize },
      logger
    )

    console.log('✓ Funding phase complete')

    console.log('\n━━━ Upload Phase: Uploading to Filecoin ━━━')

    await updateCheck({
      title: 'Uploading to storage provider',
      summary: `Uploading CAR file to Filecoin storage provider...`,
    })

    /** @type {UploadConfig} */
    const uploadOptions = { withCDN, providerId, providerAddress }

    const uploadResult = await uploadCarToFilecoin(synapse, carPath, rootCid, uploadOptions, logger)
    pieceCid = uploadResult.pieceCid
    pieceId = uploadResult.pieceId
    dataSetId = uploadResult.dataSetId
    provider = uploadResult.provider
    previewUrl = uploadResult.previewUrl
    network = uploadResult.network
    ipniValidated = uploadResult.ipniValidated
  }

  const uploadStatus = dryRun ? 'dry-run' : 'uploaded'

  const providerInfo = provider || { id: '', name: '' }

  Object.assign(context, {
    pieceCid,
    pieceId,
    dataSetId,
    provider: providerInfo,
    previewUrl,
    network: network || inputNetwork,
    uploadStatus,
    paymentStatus,
    dryRun,
    ipniValidated,
  })

  provider = providerInfo

  // Write outputs
  await writeOutputs({
    ipfsRootCid: rootCid,
    dataSetId: dataSetId,
    pieceCid: pieceCid,
    providerId: providerInfo.id || '',
    providerName: providerInfo.name || '',
    carPath: carPath,
    uploadStatus,
  })

  console.log('\n━━━ Upload Complete ━━━')
  console.log(`Network: ${network}`)
  console.log(`IPFS Root CID: ${pc.bold(rootCid)}`)
  console.log(`Data Set ID: ${dataSetId}`)
  console.log(`::notice::Upload complete. IPFS Root CID: ${rootCid}`)
  console.log(`Piece CID: ${pieceCid}`)
  console.log(`Provider: ${provider.name || 'Unknown'} (ID ${provider.id || 'Unknown'})`)
  console.log(`Preview: ${previewUrl}`)

  await updateCheck({
    title: 'Finalizing upload',
    summary: `Upload complete. IPFS Root CID: \`${rootCid}\``,
  })

  await writeSummary(context, 'Uploaded')

  // Comment on PR
  await commentOnPR(context)

  await cleanupSynapse()

  return context
}<|MERGE_RESOLUTION|>--- conflicted
+++ resolved
@@ -116,19 +116,13 @@
     throw new Error('walletPrivateKey is required for upload phase')
   }
 
-<<<<<<< HEAD
-  /** @type {Partial<UploadResult>} */
-  let { pieceCid, pieceId, dataSetId, provider, previewUrl, network } = {}
-  /** @type {SimplifiedPaymentStatus} */
-=======
   /**
    * @type {Partial<UploadResult>}
    * This is a simple trick to get each of these variables defined easily without using a separate let statement and jsdoc for each one.
    * We already have them in the type we want.
    */
   let { pieceCid, pieceId, dataSetId, provider, previewUrl, network, ipniValidated } = {}
-  /** @type {PaymentStatus} */
->>>>>>> 15c00eee
+  /** @type {SimplifiedPaymentStatus} */
   let paymentStatus
 
   if (dryRun) {
